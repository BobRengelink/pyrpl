###############################################################################
#    pyrpl - DSP servo controller for quantum optics with the RedPitaya
#    Copyright (C) 2014-2016  Leonhard Neuhaus  (neuhaus@spectro.jussieu.fr)
#
#    This program is free software: you can redistribute it and/or modify
#    it under the terms of the GNU General Public License as published by
#    the Free Software Foundation, either version 3 of the License, or
#    (at your option) any later version.
#
#    This program is distributed in the hope that it will be useful,
#    but WITHOUT ANY WARRANTY; without even the implied warranty of
#    MERCHANTABILITY or FITNESS FOR A PARTICULAR PURPOSE.  See the
#    GNU General Public License for more details.
#
#    You should have received a copy of the GNU General Public License
#    along with this program.  If not, see <http://www.gnu.org/licenses/>.
###############################################################################

# buglist: in lock_opt, it is inconvenient to always specify sof and pdh. unlocks when only pdh is changed
# unspecified parameters should rather be left unchanged instead of being
# set to 0 or 1


from time import sleep, time
import math
import numpy
import numpy as np
import os
import pandas
import matplotlib.pyplot as plt
import sys
import os
from . import iir
import logging
from collections import OrderedDict
from shutil import copyfile

from .redpitaya import RedPitaya
from .curvedb import CurveDB
from .memory import MemoryTree
from .model import Model
from .signal import *
from .models import *

"""
channels:
Any input or output channel can be set to 0. This disables the channel and
    the affected features will obviously not work.
input channels: 1 (input 1), 2 (input 2), 3 (result of demodulation of either input)
output channels: 1 (output 1), 2 (output 2), 3 (DAC0 PWM, not implemented yet)
units:
all frequencies in Hz
all voltages in V
'relative_'-prefix means values are between 0 and 1
no unit means direct sampling value, usually between -8192 and 8191 (14bits), can be float if averaging is used
'name' in the following refers to the name you give to the lockbox you are configuring
for example: name = 'filter_cavity_2'
Tuning instructions:
You need one dictionary named CONSTANTS_name containing all parameters in this file.
The setup procedure will consist in filling it with the right parameters.
Some parameters will be stored automatically in the registry under
HKEY_CURRENT_USER\Software\rplockbox\constants\'lockbox_name'.
You start off by copying the example CONSTANTS_FPF2 and changing FPF2 to your cavity name.
1) add the new dictionary to the dictionary of lockboxes below: CONSTANTS = dict(FPF2=CONSTANTS_FPF2, name=CONSTANTS_name)
2) Go through your new dictionary paragraph by paragraph. Once you think you have the right parameters in the
    first paragraph, load this code in an ipython console with the command:
        from rplockbox_fpf2 import RPLockbox
        r = RPLockbox(cavity = 'name')
    If the first paragraph is set up correctly, your code should be loaded without error message.
3) The second paragraph deals with the inputs and outputs. You shoud at least connect the reflection photodiode to
    input 1 or 2 and the piezo amplifier input to output 1 or 2. In the dictionary, put the corresponding channel
    number behind reflection_input and coarse_output. Set the limit output voltages of the red pitaya to
    coarse_min_V and coarse_max_V. To continue, your cavity needs to be aligned and the RedPitaya
    connected to all signals. You should make a quick check that everything is properly connected:
    Execute r.get_mean("reflection_Volt"). The function should return the mean voltage at the reflection input.
    Execute r.coarse = 0. The coarse output should go to its minimum value.
    Execute r.coarse = 1. The coarse output should go to its maximum value.
    Now its time to calibrate the offsets of the RedPitaya. Turn off or block the laser and type
        r.darknoise()
    Then turn on the laser and type
        r.offresonant()
    It is good practice to execute r.darknoise() before each measurement run to account for possible drifts of the
    analog electronics of the RedPitaya. Since the RedPitaya does not know when you block the laser, you have to
    implement an automatization of this yourself.
    The option "find_coarse_redefine_means"=True executes r.offresonant() before each coarse resonance search
    to account for possible laser power drifts. It is assumed that the laser is on when you search for a resonance.
    You should now attempt a coarse search. Try
        r.find_coarse()
    If it returns immediately that the resonance was found at a round value near 0, you probably forgot to close
    the web application in your browser with the RedPitaya (find_coarse() uses the scope trigger, and if the
    web application uses it as well, this prevents our code from working properly).
    Once a find_coarse() procedure works, you should spend a few minutes to make it as fast as possible.
    To do so, simply change "coarse_searchtime" by factors of 2 while monitoring the find_coarse time.
    You should quickly find an optimum. You can also perform this search with r.optimize_find_coarse(),
    but you have to manually enter the found value into your constants dictionary.
    When this is done, we can try a first side-of-fringe lock. Set 'pdh_input' = 0 for now, reload the program
    and type
        r.lock()
    The code will first call find_coarse() and you should see the familiar output when a resonance is found. Then
    the code sets coarse to a slightly higher value than at the resonance, defines a pid setpoint which corresponds to
    the offresonant power constants["times find_coarse_threshold"], and turns on an integrator with a very low value.
    If you have a scope monitor of the lock output, you should see this value slowly drifting downwards until it
    encounters the side of a resonance and stays there. You now have to optimize the drift gain.
    Try r.lock(drifti = xx) with different values for xx. If the drift goes upwards, reverse the sign of drifti.
    If it drifts too slow, increase the value. If it passes over the resonance, decrease the value. The optimum
    value should be written to lock_driftgain in the constants dictionary so you can just call r.lock().
    Once the drift works fine, you can optimize the gain when the lock is in place. Call
        r.lock(setpoint = 0.5, locki = xx)
    and try different values. The code will drift into a resonance,
    then progressively change the setpoint to obtain the desired relative reflection. As it does so, it
    linearly ramps up lockgain to the desired value. If this ramping takes too long, shorten the value of
    lock_ramptime.
    If everything goes well, you now have a working side of fringe lock. If this is enough, skip the next section
    dealing with PDH detection.
    In case you really want to set up a PDH detection, continue here. Otherwise go to the last paragraph.
"""

"""
pyrpl.py - high-level lockbox functionality

A lockbox is a device that converts a number of input signals into a number of
output signals suitable to stabilize a physical system in a desired state. This
task is generally divided into two steps:
1) bring the system close the desired state where it can be linearized
2) keep it there using linear control.

The task is further divided into several subtasks:
0a) Condition the input signals so that they are suitable for the next steps
 - offset removal
 - input filters
 - demodulation / lockin
 - inversion
0b) Estimate the system state from the past and present history of input and
output signals.
0c) Build a filter for the output signals such that they can be conveniently
addressed with higher-level lockbox logic.

1) As above: apply reasonable action to the outputs to approach the system to
the desired state. We generally call this the 'search' step.
- provide a number of algorithms/recipes to do this

2) As above: Turn on linear feedback. We call this the 'lock' step.
- connect the input signals with appropriate gain to the outputs
- the gain depends on the state of the system, so internal state representation
will remain useful here

This naturally divides the lockbox object into 3 subcomponents:
a) inputs
b) internal model
c) outputs

which will be interconnected by the algorithms that come with the model and
make optimal use of the available inputs and outputs. The job of the
configuration file is to provide a maximum of information about the inputs,
outputs and the physical system (=internal model) so that the lockbox is
effective and robust. The lockbox will usually require both a coarse-tuning
and an optimization step for optimum performance, which will both adjust the
various parameters for the best match between model and real system.

Let's make this reasoning more clear with an example:

A Fabry-Perot cavity is to be locked near resonance using a PDH scheme. The
incident laser beam goes through a phase modulator. The cavity contains a piezo
with estimated bandwidth 10 kHz (appearance of first resonance) and
a displacement of 350 nm/V that goes into the piezo amplifier. To limit the
effect of amplifier noise, we have inserted an RC lowpass between amplifier and
piezo with a cutoff frequency of 100 Hz. The laser contains another piezo with
estimated bandwidth of 50 kHz that changes the laser frequency by 5 MHz/V. An
RC filter provides a lowpass with 1kHz cutoff. Finally, the cavity can be tuned
through its temperature with a bandwidth slower than 0.1 Hz. We estimate from
thermal expansion coefficients that 1 V to the Peltier amplifier leading to 3 K
heating of the cavity spacer should lead to 30ppm/K*20cm*3K/V = 18 micron/V
length change. Both reflection and transmission of the cavity are available
error signals. The finesse of the cavity is 5000, and therefore there are
large regions of output signals where no useful error signal can be obtained.

We first generate a clean list of available inputs and outputs and some
parameters of the cavity that we know already:

inputs:
  in1:
    reflection
  in2:
    transmission
  # also possible
  # in2: pdh # for externally generated pdh
outputs:
  out1:
    # we insert a bias-T with separation frequency around 1 MHz behind out1
    # this allows us to use the fast output for both the piezo and PDH
    modulator:
      amplitude: 0.1
      frequency: 50e6
    cavitypiezo:
      # piezo specification: 7 micron/1000V
      # amplifier gain: 50
      # therefore effective DC gain: 350nm/V
      m_per_V: 350e-9
      bandwidth: 100.0
  out2:
    laserpiezo:
      Hz_per_V: 5e6
      bandwidth: 1e3
  pwm1:
    temperature:
      m_per_V: 18e-6
      bandwidth: 0.1
model:
  type: fabryperot
  wavelength: 1064e-9
  finesse: 5000
  # round-trip length in m (= twice the length for ordinary Fabry-Perot)
  length: 0.72
  lock: # lock methods in order of preferrence
    order:
      pdh
      reflection
      transmission
    # when approaching a resonance, we can either abruptly jump or smoothly
    # ramp from one error signal to another. We specify our preferrence with
    # the order of keywords after transition
    transition: [ramp, jump]
    # target value for our lock. The API provides many ways to adjust this at
    # runtime
    target:
      detuning: 0
  # search algorithms to use in order of preferrence, as available in model
  search:
    drift
    bounce

Having selected fabryperot as modeltype, the code will automatically search
for a class named fabryperot in the file model.py to provide for the internal
state representation and all algorithms. You can create your own model by
adding other classes to this file, or by inheriting from existing ones and
adding further functionality. The naming of all other configuration parameters
is linked to the model, since all functionality that makes use of these para-
meters is implemented there. Another very often used model type is
"interferometer". The only difference is here that

"""


#def pyrpl(config="default"):
#    """ returns a Pyrpl object based on configfile 'config' """
#    c = MemoryTree(os.path.join(os.path.join(os.path.dirname(__file__),
#                                             "config"), config + ".yml"))
#    model = getmodel(c.model.modeltype)
#    return type("Pyrpl", (Lockbox, model), {})(config=config)


def getmodel(modeltype):
    try:
        m = globals()[modeltype]
        if type(m) == type:
            return m
    except KeyError:
        pass
    # try to find a similar model with lowercase spelling
    for k in globals():
        if k.lower() == modeltype.lower():
            m = globals()[k]
            if type(m) == type:
                return m
    logger.error("Model %s not found in model definition file %s",
                 modeltype, __file__)


class Lockbox(object):
    _configdir = os.path.join(os.path.dirname(__file__), "config")
    _signalinit = {"inputs": Signal, "outputs": Signal}, {}

    def _getpath(self, filename):
        p, f = os.path.split(filename)
        if not p:  # no path specified -> search in configdir
            filename = os.path.join(self._configdir, filename)
        if not filename.endswith(".yml"):
            filename = filename + ".yml"
        return filename

    def __init__(self, config="default", source=None):
        """generic lockbox object, no implementation-dependent details here

        A lockbox has a MemoryTree to remember information. The memoryTree
        furthermore defines one model of the physical system that is controlled.

        Parameters
        ----------
        config: str
            Name of the config file. No .yml extension is needed. The file
            should be located in the config directory.
        source: str
            If None, it is ignored. Else, the file 'source' is taken as a
            template config file and copied to 'config' if that file does
            not exist.
        """
        # logger initialisation
        self.logger = logging.getLogger(name=__name__)
        config = self._getpath(config)
        if source is not None:
            if os.path.isfile(config):
               self.logger.warning("Config file already exists. Source file "
                                   +"specification is ignored")
            else:
                copyfile(getpath(source), config)
        # configuration is retrieved from config file
        self.c = MemoryTree(config)
        # set global logging level if specified in config file
        self._setloglevel()
        # make input and output signals
        self._makesignals()
        # find and setup the model
        self.model = getmodel(self.c.model.modeltype)(self)
        self.model.setup()
        # create shortcuts for public model functions
        for fname in self.model.export_to_parent:
            self.__setattr__(fname, self.model.__getattribute__(fname))
        self.logger.info("Lockbox '%s' initialized!", self.c.general.name)

    def _setloglevel(self):
        """ sets the log level to the one specified in config file"""
        try:
            level = self.c.general.loglevel
            loglevels = {"notset": logging.NOTSET,
                         "debug": logging.DEBUG,
                         "info": logging.INFO,
                         "warning": logging.WARNING,
                         "error": logging.ERROR,
                         "critical": logging.CRITICAL}
            level = loglevels[level]
        except:
            pass
        else:
            logging.getLogger(name='pyrpl').setLevel(level)

    def _makesignals(self, *args, **kwargs):
        """ Instantiates all signals from config file.
        Optional arguments are passed to the signal class initialization. """
        signalclasses, signalparameters = self._signalinit
        for signaltype, signalclass in signalclasses.items():
            # generalized version of: self.inputs = [reflection, transmission]
            signaldict = OrderedDict()
            self.__setattr__(signaltype, signaldict)
            for k in self.c[signaltype].keys():
                self.logger.debug("Creating %s signal %s...", signaltype, k)
                # generalization of:
                # self.reflection = Signal(self.c, "inputs.reflection")
                signal = signalclass(self.c,
                                     signaltype+"."+k,
                                     **signalparameters)
                signaldict[k] = signal
                self.__setattr__(k, signal)
    @property
    def signals(self):
        sigdict = dict()
        signals, _ = self._signalinit
        for s in signals.keys():
            sigdict.update(self.__getattribute__(s))
        return sigdict

    def _fastparams(self):
        """ implement custom fastparams here """
        return dict()

    def get_offset(self):
        for input in self.inputs.values():
            input.get_offset()

    def _params(self):
        """ implement custom params here """
        params = {}
        params.update(self._fastparams())
        return params

    def _deriveddict(self, original, prefix="", postfix=""):
        """ adds a pre- and postfix to keys of original dict and flattens hierarchical dicts"""
        result = {}
        for key in original.keys():
            if isinstance(original[key], dict):
                result.update(self._deriveddict(original[key],
                                                prefix=prefix+key+".",
                                                postfix=postfix))
            else:
                result[prefix+key+postfix] = original[key]
        return result

    def fastparams(self, postfix=""):
        """ returns a dict with fastparams as defined in _fastparams """
        return self._deriveddict(self._fastparams(), postfix=postfix)

    def params(self, postfix=""):
        """returns a dict with params as defined in _params
        and all configuration data"""
        params = self._params()
        params.update(self._deriveddict(self.c._data, prefix="c."))
        return self._deriveddict(params, postfix=postfix)

class Pyrpl(Lockbox):
    """
    Python RedPitaya Lockbox object
    """
    def __init__(self, config="default", source=None):
        """red pitaya lockbox object"""
        # we need the configuration for RedPitaya initialization
        self.c = MemoryTree(os.path.join(self._configdir, config+".yml"))
        # set loglevel if specified in file
        self._setloglevel()
        # initialize RedPitaya object with the configured parameters
        self.rp = RedPitaya(**self.c.redpitaya._dict)
        # signal class and optional arguments are passed through this argument
        self._signalinit = {"inputs": RPSignal, "outputs": RPOutputSignal}, \
                           {"parent": self,
                            "restartscope": self._setupscope}
        # Lockbox initialization
        super(Pyrpl, self).__init__(config=config)
        # initialize scope with predefined parameters
        if self.c.redpitaya.gui:
            self._startgui()

    def _startgui(self):
        from .gui import RedPitayaGui
        if not isinstance(self.rp, RedPitayaGui):
            self.rp.__class__ = RedPitayaGui
            self.rp.setup_gui()
        self.rp.gui()
        self._setupscope()
        self._set_window_position()
        self.rp.tab_widget.setWindowTitle(self.c.general.name)

    def _setupscope(self):
        if "scope" in self.c._dict:
            self.rp.scope.setup(**self.c.scope._dict)
        if "sccopegui" in self.c._dict:
            if self.c.scopegui.auto_run_continuous:
                r.rp.scope_widget.run_continuous()

    def _lock_window_position(self):
        try:
            _ = self.c.scopegui
        except KeyError:
            self.c["scopegui"] = dict()
        try:
            self.c.scopegui["coordinates"] = self.rp.window_position
        except:
            self.logger.warning("Gui is not started. Cannot save position.")

    def _set_window_position(self):
        try:
            coordinates = self.c["scopegui"]["coordinates"]
        except KeyError:
            coordinates = [0, 0, 800, 600]
        try:
            self.rp.window_position = coordinates
            self._lock_window_position()
        except:
            self.logger.warning("Gui is not started. Cannot save position.")

class Trash(object):
<<<<<<< HEAD
=======

    # auxiliary functions for signal treatment
    def _get_min_step(self, output="coarse"):
        if output == "coarse":
            if (self.constants["coarse_output"] ==
                    1 or self.constants["coarse_output"] == 2):
                resolution = 14
                mi = self.constants["coarse_min_volt"]
                ma = self.constants["coarse_max_volt"]
                range = 2.0
                return (1.0 / 2**resolution / (np.abs(ma - mi) / range))
            else:  # DAC output, incomplete
                resolution = 10
                range = 1.8
                return (1.0 / 2**resolution * range)
        elif output == "lock" or "pid":
            return 1

    def _get_stepdelay(self, output, range, duration, instructions=1):
        range = np.abs(range)
        minstep = self._get_min_step(output=output)
        deadtime = range / minstep * self.commdelay * instructions
        if deadtime < duration:  # best option: move by min_step and wait in between
            steps = np.round(range / minstep) + 1
            delay = (duration - deadtime) / steps
        else:  # worse option: make larger steps to do it in time
            delay = self.constants["min_delay"]
            deadtime += delay
            steps = np.round(range / minstep / (deadtime / duration)) + 1
        if steps < 2:  # do at least 2 steps
            steps = 2
        return steps, delay


    @property
    def laser_off(self):
        if (self.relative_reflection < self.constants[
                "relative_reflection_off"]):
            print ("Laser is off, aborting...")
            return True
        else:
            return False

    @property
    def d(self):  # diagnostics
        r, rrms = self.get_mean("reflection", avg=0, rms=True)
        p, prms = self.get_mean("pdh", avg=0, rms=True)
        print ("rel. reflection = {0} +- {1}".format(self._relative_reflection(r), self._relative_reflection(rrms + self.constants["dark_reflection"])))
        print ("pdh signal      = {0} +- {1}".format(p, prms))
        print ("rel. pdh signal      = {0} +- {1}".format(p / self.pdh_max, prms / self.pdh_max))
        return r, rrms, p, prms

    def calibrate_power(self, power):
        """
        calibrates everything in units of power
        """
        r = self.get_mean(signal="reflection") - \
            self.constants["dark_reflection"]
        constants = dict(
            calibration_power=power,
            calibration_reflection=r,
            calibration_slope=power / r)
        self.constants.update(constants)
        self._save_constants(constants)
        print ("Lockbox input will saturate around ", self.constants["calibration_slope"] * 8191.5, "mW")

    @property
    def pdhon(self):
        return self._pdhon

    @property
    def pdh_max(self):
        # return self.constants["pdh_max"]
        # return
        # self.constants["pdh_max"]*self.constants["offres_reflection"]/self.constants["offres_reflection_optimum"]
        return self.constants["pdh_max"]  # _last

    def setup_pdh(self, turn_off=False):
        if turn_off:
            self._disable_pdh()
            self._pdhon = False
        else:
            if not self.pdhon:
                self._setup_pdh()
                self._pdhon = True

    def _setup_pdh(self):
        pass

    def _disable_pdh(self):
        pass

>>>>>>> 340be529
    def _params(self):
        r, rrms, rmin, rmax = self.get_mean(
            signal="reflection", rms=True, minmax=True)
        p, prms, pmin, pmax = self.get_mean(
            signal="pdh", rms=True, minmax=True)
        dic = dict()
        dic.update({
            "rp_relative_reflection": self._relative_reflection(r),
            "rp_reflection_mean": r,
            "rp_reflection_rms": rrms,
            "rp_reflection_min": rmin,
            "rp_reflection_max": rmax,
            "rp_relative_pdh": self._relative_pdh(p),
            "rp_offres_reflection": self.constants["offres_reflection"],
            "rp_pdh_mean": p,
            "rp_pdh_rms": prms,
            "rp_pdh_min": pmin,
            "rp_pdh_max": pmax,
            "rp_getdetuning": self.get_detuning(),
            "rp_pdhon": self.pdhon,
            "rp_stage": self.stage,
            "rp_islocked": self.islocked,
            "rp_waslocked": self.waslocked,
            "rp_waslocked_since": self._waslocked(gettime=True),
        })
        for pid, pidname in [(self.rp.pid11, "pid11"),
                             (self.rp.pid12, "pid12"),
                             (self.rp.pid21, "pid21"),
                             (self.rp.pid22, "pid22")]:
            dic.update({"rp_" + pidname + "_proportional": pid.proportional,
                        "rp_" + pidname + "_integral": pid.integral,
                        "rp_" + pidname + "_derivative": pid.derivative,
                        "rp_" + pidname + "_setpoint": pid.setpoint,
                        "rp_" + pidname + "_reset": pid.reset})
        return dic

    def _fastparams(self):
        r, rrms, rmin, rmax = self.get_mean(
            signal="reflection", rms=True, minmax=True)
        p, prms, pmin, pmax = self.get_mean(
            signal="pdh", rms=True, minmax=True)
        return dict({"rp_relative_reflection": self._relative_reflection(r),
                     "rp_relative_pdh": self._relative_pdh(p),
                     "rp_power_offres": self.power_offresonant,
                     "rp_getdetuning": self.get_detuning(),
                     "rp_stage": self.stage,
                     "rp_islocked": self.islocked,
                     "rp_waslocked": self.waslocked,
                     "rp_waslocked_since": self._waslocked(gettime=True),
                     "rp_gain_p": self.gain_p,
                     "rp_gain_i": self.gain_i,
                     })

    def init_iir(
            self,
            plot=False,
            save=False,
            tol=1e-3,
            input=None,
            output=None):
        if input is None:
            if self.stage >= PDHSTAGE:
                input = self.constants["pdh_input"]
            else:
                input = self.constants["reflection_input"]
        if output is None:
            if hasattr(self, "pidpdh"):
                self.pidpdh.inputiqnumber = 0
            self.sof.inputiqnumber = 0
        else:
            self._get_pid(input=input, output=output).inputiqnumber = 0
        z, p, g = self.constants["iir_zpg"]
        z = [zz * 2 * np.pi for zz in z]
        p = [pp * 2 * np.pi for pp in p]
        k = g
        for pp in p:
            if pp != 0:
                k *= np.abs(pp)
        for zz in z:
            if zz != 0:
                k /= np.abs(zz)
        if "iir_loops" in self.constants:
            loops = self.constants["iir_loops"]
        else:
            loops = None
        if "iir_accbandwidth" in self.constants:
            acbandwidth = self.constants["iir_acbandwidth"]
        else:
            acbandwidth = 0

        ret = self.setup_iir(
            (z,
             p,
             k),
            acbandwidth=acbandwidth,
            input=input,
            output=0,
            loops=loops,
            turn_on=True,
            plot=plot,
            tol=tol,
            save=save)
        if output is None:
            if hasattr(self, "pidpdh"):
                if self.stage >= PDHSTAGE:
                    self.pidpdh.inputiqnumber = 2
                    self.sof.inputiqnumber = 0
                else:
                    self.pidpdh.inputiqnumber = 0
                    self.sof.inputiqnumber = 2
            else:
                self.sof.inputiqnumber = 2
        else:
            self._get_pid(input=input, output=output).inputiqnumber = 2
        if save:
            f, c = ret
            c.params.update(self.fastparams())
            c.save()
        return ret

    # interface for bodeplot_susceptibility5

    def tune_relock(self, fast=False):
        self.relock()

    def tune_iir(self, id=None, fit=None, pid="sof", input=None, output=None):
        from bodeplot_susceptibility5 import PZKSusceptibility
        self.bode = PZKSusceptibility(id=id)
        if not fit is None:
            self.bode.loadfit(id=fit)
        self.bode.lockbox = self
        if isinstance(pid, str):
            self.bode.pid = getattr(self, pid)
        else:
            self.bode.pid = pid
            self.bode.input = input
            self.bode.output = output

<<<<<<< HEAD
class Trash_Pyrpl_FP(Pyrpl):
=======
    def set_optimal_gains(self, save=True):
        # while not self.islocked:
        #    if self.sof.reset:
        #        self.lock(laststage = 3)
        #    else:
        #        self.lock(laststage = 3,sof_i = self.sof.integral,sof_p = self.sof.proportional,
        # sof_aux_i = self.sof_aux.integral,sof_aux_p =
        # self.sof_aux.proportional)
        if self.sof.integral != 0 or self.sof.proportional != 0:
            print ("Estimating gains from sof lock...")
            if isinstance(self.slope, float) or isinstance(self.slope, double):
                slope = self.slope
            else:
                slope = self.slope(
                    signal="reflection",
                    value=self.sof.setpoint)
            d = dict(
                lock_i_times_slope=float(
                    self.sof.integral) *
                slope *
                self.constants["isr_correction"],
                lock_p_times_slope=float(
                    self.sof.proportional) *
                slope,
                slope_optimum=slope)
            print ("lock_i_times_slope: ", float(self.sof.integral) * slope * self.constants["isr_correction"])
            print ("lock_p_times_slope: ", float(self.sof.proportional) * slope)
            if not self.sof_aux is None:
                d.update(
                    dict(
                        lock_aux_i_times_slope=float(
                            self.sof_aux.integral) *
                        slope *
                        self.constants["isr_correction"],
                        lock_aux_p_times_slope=float(
                            self.sof_aux.proportional) *
                        slope))
                print ("lock_aux_i_times_slope: ", float(self.sof_aux.integral) * slope * self.constants["isr_correction"])
                print ("lock_aux_p_times_slope: ", float(self.sof_aux.proportional) * slope)
        elif self.pidpdh.integral != 0 or self.pidpdh.proportional != 0:
            print ("Estimating gains from PDH lock...")
            slope = self.slope(signal="pdh", value=self.pidpdh.setpoint)
            d = dict(
                lock_i_times_slope=float(
                    self.pidpdh.integral) *
                slope *
                self.constants["isr_correction"],
                lock_p_times_slope=float(
                    self.pidpdh.proportional) *
                slope,
                slope_optimum=slope)
            print ("lock_i_times_slope: ", float(self.pidpdh.integral) * slope * self.constants["isr_correction"])
            print ("lock_p_times_slope: ", float(self.pidpdh.proportional) * slope)
            if not self.sof_aux is None:
                d.update(
                    dict(
                        lock_aux_i_times_slope=float(
                            self.pidpdh_aux.integral) *
                        slope *
                        self.constants["isr_correction"],
                        lock_aux_p_times_slope=float(
                            self.pidpdh_aux.proportional) *
                        slope))
                print ("lock_aux_i_times_slope: ", float(self.pidpdh_aux.integral) * slope * self.constants["isr_correction"])
                print ("lock_aux_p_times_slope: ", float(self.pidpdh_aux.proportional) * slope)
        else:
            print ("The cavity must be locked in order to set optimum gains!")
        if save:
            self.constants.update(d)
            self._save_constants(d)


class Pyrpl_FP(Pyrpl):
>>>>>>> 340be529

    def find_coarse(self, start=0.0, stop=1.0):
        """ finds the coarse offset of a resonance in range """
        # define search parameters
        step = 0.5 * self._get_min_step("coarse")
        stopinterval = self.constants["coarse_searchprecision"]  # 2.0*step

        delay = 1.0 / self.constants["coarse_bandwidth"]
        initial_delay = min([10.0, 10 * delay])

        searchtime = self.constants["coarse_searchtime"]

        print ("Waiting for coarse value to settle...")
        self.unlock()
        self.coarse = start
        sleep(initial_delay)

        self.scope_reset()
        self.s.frequency = 10e6
        #self.fine = 0

        if self.constants["find_coarse_redefine_means"]:
            self.offresonant()

        find_coarse_threshold = int(
            self.constants["dark_reflection"] +
            self.constants["find_coarse_upper_threshold"] *
            (
                self.constants["offres_reflection"] -
                self.constants["dark_reflection"]))
        if self.constants["reflection_input"] == 2:
            self.s.threshold_ch2 = find_coarse_threshold
            print ("Coarse threshold set to %d" % self.s.threshold_ch2)
            trigger_source = 5
        elif self.constants["reflection_input"] == 1:
            self.s.threshold_ch1 = find_coarse_threshold
            print ("Coarse threshold set to %d" % self.s.threshold_ch1)
            trigger_source = 3

        print ("Starting resonance search...")
        for act_iteration in range(
                self.constants["find_coarse_max_iterations"]):
            # upwards search
            self.s.arm(trigger_source=trigger_source)
            print ("sweeping upwards...")
            steps, delay = self._get_stepdelay(
                "coarse", stop - start, searchtime)
            for c in np.linspace(start, stop, steps):
                if (self.s.trigger_source == 0):
                    """resonance passed in positive direction"""
                    print ("Passed upwards at %.4f" % c)
                    break
                else:
                    self.coarse = c
                    sleep(delay)
            # wait a bit more if necessary
            for i in range(int(initial_delay / self.commdelay)):
                if (self.s.trigger_source == 0):
                    break
                else:
                    sleep(delay)
            if not stop == self.coarse:
                stop = self.coarse
                #searchtime *= self.constants["find_coarse_slowdown"]
            # downwards
            self.s.arm(trigger_source=trigger_source)
            print ("sweeping downwards...")
            steps, delay = self._get_stepdelay(
                "coarse", stop - start, searchtime)
            for c in np.linspace(stop, start, steps):
                if (self.s.trigger_source == 0):
                    """resonance passed in negativedirection"""
                    print ("Passed downwards at %.4f" % c)
                    break
                else:
                    self.coarse = c
                    sleep(delay)
            # wait a bit more if necessary
            for i in range(int(initial_delay / self.commdelay)):
                if (self.s.trigger_source == 0):
                    break
                else:
                    sleep(delay)
            if not start == self.coarse:
                start = self.coarse
                #searchtime *= self.constants["find_coarse_slowdown"]
            if (stop - start) < stopinterval:
                self.coarse = (stop + start) / 2
                print ("Resonance located at %.4f" % self.coarse)
                self.scope_reset()
                return self.coarse
        # if we arrive here, the search must have failed...
        self.scope_reset()
        return None

<<<<<<< HEAD
=======
    def _set_unlockalarm(self, threshold=None):
        if not self.islocked:
            self.s.arm(trigger_source=0)
            return
        if threshold is None:
            threshold = self.constants["lock_upper_threshold"]
        d = self.constants["dark_reflection"]
        r = self.constants["offres_reflection"]
        threshold = d + (r - d) * threshold
        self.scope_reset()
        self.s.frequency = 10e6
        if self.constants["reflection_input"] == 2:
            self.s.threshold_ch2 = threshold
            print ("Coarse threshold set to %d" % self.s.threshold_ch2)
            trigger_source = 4  # ch2 pos edge
        elif self.constants["reflection_input"] == 1:
            self.s.threshold_ch1 = threshold
            print ("Coarse threshold set to %d" % self.s.threshold_ch1)
            trigger_source = 2  # ch1 pos edge
        self.s.arm(trigger_source=trigger_source)
        self.alarmtime = time()

    def _waslocked(self, gettime=False):
        if gettime:
            if self.s.trigger_source != 0 and self.islocked:  # cavity still locked
                return self.alarmtime
            else:
                return time()
        else:
            if self.s.trigger_source != 0 and self.islocked:  # cavity still locked
                return True
            else:
                return False

    @property
    def waslocked(self):
        return self._waslocked(gettime=False)

    def _islocked(self, refl=None, verbose=True):
        if refl is None:
            refl = self.relative_reflection
        if verbose:
            r, rms = self.get_mean("reflection", avg=0, rms=True)
            print ("rel. reflection = {0} +- {1}".format(self._relative_reflection(r), self._relative_reflection(rms + self.constants["dark_reflection"])))
        if refl <= self.constants["lock_upper_threshold"] and refl >= self.constants[
                "lock_lower_threshold"]:
            return True
        elif (self.sof.integral != 0) and self.stage > COARSEFINDSTAGE \
                and (self._relative_reflection(self.sof.setpoint) > self.constants["lock_upper_threshold"])\
                and (refl < 0.5 + 0.5 * self._relative_reflection(self.sof.setpoint)):
            print ("Locked very far from resonance, beyond lock thresholds...")
            return True
        else:
            return False

    @property
    def R0(self):
        """resonant reflection coefficient of the cavity - depends on modulation depth for pdh sidebands"""
        if self.pdhon:
            return self.constants["cavity_R0_pdh"]
        else:
            return self.constants["cavity_R0"]

    def from_detuning(self, detuning_in_bandwidths, signal="reflection"):
        if signal == "reflection":
            cavity_R0 = self.R0
            rd = self.constants["dark_reflection"]
            r0 = self.constants["offres_reflection"]
            scale = (r0 - rd) * (1.0 - cavity_R0)
            return r0 - scale / (1.0 + detuning_in_bandwidths**2)
        elif signal == "pdh":
            pdhmax = self.pdh_max
            if self.constants["pdh_offsetcorrection"]:
                offset_pdh = self.constants["offset_pdh"]
            else:
                offset_pdh = 0
            return offset_pdh + pdhmax * 2 * detuning_in_bandwidths / \
                (1.0 + detuning_in_bandwidths**2)

    def to_detuning(self, value=None, signal="reflection"):
        if signal == "reflection":
            if value is None:
                value = self.reflection
            cavity_R0 = self.R0
            rd = self.constants["dark_reflection"]
            r0 = self.constants["offres_reflection"]
            scale = (r0 - rd) * (1.0 - cavity_R0)
            if r0 == value:
                return 100.0
            else:
                return np.sqrt(np.abs(scale / (r0 - value) - 1.0))
        elif signal == "pdh":
            if value is None:
                value = self.pdh
            if self.constants["pdh_offsetcorrection"]:
                value -= self.constants["offset_pdh"]
            pdhmax = self.pdh_max
            if value == 0:
                detuning_in_bandwidths = 0
            else:
                detuning_in_bandwidths = (
                    1.0 - np.sqrt(np.max([0, 1.0 - (value / pdhmax)**2]))) / (value / pdhmax)
            return detuning_in_bandwidths

    def get_detuning(self):
        if self.sof.integral != 0:
            actdetuning = self.to_detuning(
                value=self.sof.setpoint, signal="reflection")
        elif self.pidpdh.integral != 0:
            actdetuning = self.to_detuning(
                value=self.pidpdh.setpoint, signal="pdh")
        else:
            actdetuning = self.to_detuning(value=None, signal="reflection")
            # if actdetuning > 10: #avoid divergence issues
            #    actdetuning = 10.0
        return actdetuning

    def slope(self, value=None, signal="reflection"):
        if signal == "reflection":
            if value is None:
                value = self.reflection
            cavity_R0 = self.R0
            rd = self.constants["dark_reflection"]
            r0 = self.constants["offres_reflection"]
            scale = (r0 - rd) * (1.0 - cavity_R0)
            """
            reflection is offresonant value minus scaled lorentzian
            reflection = r0 - scale/(1.0+detuning_in_bandwidths**2)
            -> invert to obtain a formula for detuning_in_bandwidths
            plut the calculated value into the first (sof) derivative of relfection to obtain the scaled slope
            """
            #detuning_in_bandwidths = np.sqrt(np.abs(scale/(r0-value)-1.0))
            detuning_in_bandwidths = self.to_detuning(
                value=value, signal="reflection")
            slope = 2 * scale * detuning_in_bandwidths / \
                (1.0 + detuning_in_bandwidths**2)**2
            # if maxcorrection: #correct for gain enhancement by the resonance
            # at large detunings
            if self.constants["sof_maxcorrection"]:
                d2 = detuning_in_bandwidths**2
                excessgain = (1. + d2) * np.sqrt(1.0 + 5 * \
                              d2 + 4 * d2**2) / (1.0 + 4 * d2)
                slope *= excessgain
        elif signal == "pdh":
            if value is None:
                value = self.pdh
            """pdh signal is - when the detuning is betzeen -1 and +1 cavity bandwidths -
               proportional to first derivative of the reflection. Its slope is proportional to the second one.
               We will estimate the detuning through the pdh signal (since reflection at resonance has zero slope
               it is not a robust estimator for the detuning)
               pdh = pdhmax*16./9.*np.sqrt(3)*detuning_in_bandwidths/(1.0+detuning_in_bandwidths**2)**2
               since we need to find the solution of a 4th grade polynom, an iterative approach is faster than an
               analytical one:"""
            pdhmax = self.pdh_max
            detuning_in_bandwidths = self.to_detuning(
                value=value, signal="pdh")
            slope = 2 * pdhmax * (1.0 - detuning_in_bandwidths**2) / \
                (1.0 + detuning_in_bandwidths**2)**2
        if np.abs(slope) < np.abs(
                self.constants["slope_lower_limit"] *
                self.constants["slope_optimum"]):
            if slope < 0:
                slope = np.abs(
                    self.constants["slope_lower_limit"] * self.constants["slope_optimum"]) * (-1.0)
            else:
                slope = np.abs(
                    self.constants["slope_lower_limit"] *
                    self.constants["slope_optimum"])
        return slope

    def lock_opt(self, detuning=None, sof=None, pdh=None, time=0):
        aux = ("lock_aux_output" in self.constants) and (
            self.constants["lock_aux_output"] != 0)
        if pdh != 0 and not self.pdhon:  # turn on the pdh if necessary
            self.setup_pdh()
        if detuning is None:
            detuning = self.get_detuning()
        if time == -1:
            sof_sp = np.round(
                self.from_detuning(
                    detuning,
                    signal="reflection"))
            pdh_sp = np.round(self.from_detuning(detuning, signal="pdh"))
            sof_slope = self.slope(sof_sp, signal="reflection")
            pdh_slope = self.slope(pdh_sp, signal="pdh")
            self.sof.setpoint = sof_sp
            self.pidpdh.setpoint = pdh_sp
            sofintegral = self.constants[
                "lock_i_times_slope"] / self.constants["isr_correction"] / sof_slope * sof
            if np.abs(sofintegral) <= 0.5:
                self.sof.integral = np.sign(sofintegral)
            else:
                self.sof.integral = np.round(sofintegral)
            self.sof.proportional = np.round(
                self.constants["lock_p_times_slope"] / sof_slope * sof)
            pdhintegral = self.constants[
                "lock_i_times_slope"] / self.constants["isr_correction"] / pdh_slope * pdh
            if np.abs(pdhintegral) <= 0.5:
                self.pidpdh.integral = np.sign(pdhintegral)
            else:
                self.pidpdh.integral = np.round(pdhintegral)
            self.pidpdh.proportional = np.round(
                self.constants["lock_p_times_slope"] / pdh_slope * pdh)
            if aux:
                self.sof_aux.setpoint = sof_sp
                self.pidpdh_aux.setpoint = pdh_sp
                self.sof_aux.integral = np.round(
                    self.constants["lock_aux_i_times_slope"] /
                    self.constants["isr_correction"] /
                    sof_slope *
                    sof)
                self.sof_aux.proportional = np.round(
                    self.constants["lock_aux_p_times_slope"] / sof_slope * sof)
                self.pidpdh_aux.integral = np.round(
                    self.constants["lock_aux_i_times_slope"] /
                    self.constants["isr_correction"] /
                    pdh_slope *
                    pdh)
                self.pidpdh_aux.proportional = np.round(
                    self.constants["lock_aux_p_times_slope"] / pdh_slope * pdh)
            return
        else:
            if aux:
                instructions = 12
            else:
                instructions = 6
            actdetuning = self.get_detuning()
            sof_sp = self.from_detuning(actdetuning, signal="reflection")
            pdh_sp = self.from_detuning(actdetuning, signal="pdh")
            sof_slope = self.slope(sof_sp, signal="reflection")
            pdh_slope = self.slope(pdh_sp, signal="pdh")
            actsof = self.sof.integral * sof_slope / \
                self.constants["lock_i_times_slope"] * self.constants["isr_correction"]
            if actdetuning < self.to_detuning(
                    value=self.pdh_max, signal="pdh"):
                actpdh = self.pidpdh.integral * pdh_slope / \
                    self.constants["lock_i_times_slope"] * self.constants["isr_correction"]
            else:
                actpdh = 0
            if sof is None:
                sof = actsof
            if pdh is None:
                pdh = actpdh
            if pdh == 0 and sof == 0:
                sof = 1.0
            steps, delay = self._get_stepdelay(
                output="pid", range=8192.0, duration=time, instructions=instructions)
            if self.constants["verbosity"]:
                print ("SOF-SP,I,P,PDH-SP,I,P:")
            for f in linspace(0.0, 1.0, steps, endpoint=True):
                self.lock_opt(detuning=f *
                              detuning +
                              (1.0 -
                               f) *
                              actdetuning, sof=f *
                              sof +
                              (1.0 -
                               f) *
                              actsof, pdh=f *
                              pdh +
                              (1.0 -
                                  f) *
                              actpdh, time=-
                              1)
                if self.constants["verbosity"]:
                    print (self.sof.setpoint, self.sof.integral, self.sof.proportional, self.pidpdh.setpoint, self.pidpdh.integral, self.pidpdh.proportional)
                sleep(delay)
            return

    def unlock(self, jump=None):
        # unlock and make a coarse jump away from the resonance if desired
        #self.stage = UNLOCKEDSTAGE
        super(Pyrpl_FP, self).unlock(jump=jump)

    def lock(self, detuning=None, laststage=None):
        if laststage is None:
            laststage = self.constants["laststage"]
        if detuning is None:
            if laststage == PDHSTAGE:
                detuning = self.constants["pdh_detuning"]
            elif laststage == SOFSTAGE:
                detuning = self.constants["sof_detuning"]
            elif laststage == DRIFTSTAGE:
                detuning = self.constants["drift_detuning"]

        self.stage = 0  # initialization
        self.unlock()  # unlock such that all controllers are off
        r0, rms = self.get_mean(
            "reflection", avg=0, rms=True)  # measure reflection

        if self.stage == laststage:
            return True
        self.stage += 1  # coarse search
        print ("Stage", self.stage, "- Coarse search")
        self.find_coarse()

        if self.stage == laststage:
            return True
        self.stage += 1  # drift into resonance
        print ("Stage", self.stage, "- Drift into resonance")
        # *self.get_min_step("coarse") #go on high_voltage side of the resonance
        self.coarse += self.constants["drift_jump"]

        # this is a bugfix. you can erase this paragraph and stuff still works but there is an internal saturation
        # which may limit maximum lock duration
        if laststage >= PDHSTAGE:
            self.pidpdh.reg_integral = self.output
        else:
            self.sof.reg_integral = self.output
        self.output = 0

        timeout = time() + self.constants["drift_time"]
        self.lock_opt(
            detuning=self.constants["drift_detuning"],
            time=0,
            sof=self.constants["drift_factor"])
        while time() < timeout:
            if self.reflection < self.from_detuning(
                    self.constants["drift_detuning"] + rms,
                    signal="reflection"):
                break
            else:
                sleep(self.commdelay)
        self._islocked(verbose=True)
        print ("Drift completed")

        if self.stage == laststage:
            self._set_unlockalarm()
            return True
        self.stage += 1  # lock on the fringe
        print ("Stage", self.stage, "- Side Of Fringe lock")
        if laststage > self.stage:  # is this an intermediary step? -> in this case we need sof lock within monotonous pdh region
            sofdetuning = 1.0
        else:
            sofdetuning = detuning
        self.lock_opt(detuning=sofdetuning, time=self.constants["sof_time"])
        print ("Final sof lock reached")
        self._islocked(verbose=True)

        if self.stage == laststage:
            self._set_unlockalarm()
            return True
        self.stage += 1  # pdh lock

        print ("Stage", self.stage, "- PDH lock")
        self.setup_pdh()
        p0 = self.get_mean(signal="pdh")
        self.lock_opt(detuning=0.7, time=self.constants["pdh_time"] * 0.25)
        if self.constants["pdh_offsetcorrection"]:
            offset_pdh = self.constants["offset_pdh"]
        else:
            offset_pdh = 0
        if self.islocked:
            # max([np.abs(pmin-offset_pdh),np.abs(pmax-offset_pdh)])
            self.constants["pdh_max_last"] = p0 - offset_pdh
        self.lock_opt(
            detuning=detuning,
            sof=0.0,
            pdh=1.0,
            time=self.constants["pdh_time"] *
            0.75)
        print ("Final pdh lock reached. Lock completed")
        self._set_unlockalarm()
        return self._islocked(verbose=True)
>>>>>>> 340be529

    def relock(self, detuning=None, sof=0, pdh=0):
        """
        Standard function for locking the cavity. Unlike lock, this function does not unlock the cavity if this is
        not necessary. If a relock is necessary, the last parameters are used, unless a change is specified in the
        parameters. If no last parameters are found, it cals lock without argument.
        Parameters
        --------------
        detuning: the desired detuning in units of cavity bandwidths. None goes back to last detuning. If t
        sof: the desired sof gain factor.
        pdh: the desired pdh gain factor.
        """
        # make sure sof and pdh yield a good lock
        if self.laser_off:
            return False
        if self.stage == -1:  # cavity has never been locked
            self.lock(detuning=detuning)
        laststage = self.stage
        if sof == 0 and pdh == 0:
            if laststage >= PDHSTAGE:
                sof, pdh = 0, 1
            else:
                sof, pdh = 1, 0
        if self.islocked:
            self.lock_opt(detuning=detuning, sof=sof, pdh=pdh,
                          time=self.constants["relocktime"])
        for i in range(5):
            print ("Relock iteration:", i)
            if self.laser_off:
                return False
            if self.islocked:
                break
            else:
                self.lock(detuning=detuning, laststage=laststage)
                self.lock_opt(
                    detuning=detuning,
                    sof=sof,
                    pdh=pdh,
                    time=self.constants["relocktime"])
                continue
        if not self.waslocked:
            self._set_unlockalarm()
        return self.islocked

<<<<<<< HEAD
=======
    def _raw_lock(
            self,
            drift_sp=None,
            drift_i=None,
            drift_p=None,
            drift_aux_i=None,
            drift_aux_p=None,
            sof_sp=None,
            sof_i=None,
            sof_p=None,
            sof_aux_i=None,
            sof_aux_p=None,
            pdh_sp=None,
            pdh_i=None,
            pdh_p=None,
            pdh_aux_i=None,
            pdh_aux_p=None,
            laststage=None):
        """Earlier version of lock, still works
        This function defines explicitely the gains and setpoints to be used in each stage of the lock sequence
        There is no automatic gain optimization which renders manual tuning sometimes more comfortable
        """
        if laststage is None:
            laststage = self.constants["laststage"]
        self.stage = 0  # initialization
        while self.islocked:
            self.unlock()  # unlock such that all controllers are off
        r0, rms = self.get_mean(
            "reflection", avg=0, rms=True)  # measure reflection

        if self.stage == laststage:
            return
        self.stage += 1  # coarse search
        print ("Stage", self.stage, "- Coarse search")
        self.find_coarse()

        if self.stage == laststage:
            return
        self.stage += 1  # drift into resonance
        print ("Stage", self.stage, "- Drift into resonance")
        # *self.get_min_step("coarse") #go on high_voltage side of the resonance
        self.coarse += self.constants["drift_jump"]
        rd = self.constants["dark_reflection"]
        th = self.constants["lock_upper_threshold"]
        if drift_sp is None:
            drift_sp = self.constants["drift_sp"]
        # setpoint is upper threshold for considering the cavity locked
        drift_sp = (r0 - rd) * drift_sp + rd
        self.sof.setpoint = r0 - rms
        #drift_sp = (r0-rd)*drift_sp+rd
        #self.pid.setpoint = drift_sp
        print ("Drift setpoint set to", self.sof.setpoint)
        if drift_i is None:
            drift_i = self.constants["drift_i"]
        if drift_p is None:
            drift_p = self.constants["drift_p"]
        if drift_aux_i is None:
            drift_aux_i = self.constants["drift_aux_i"]
        if drift_aux_p is None:
            drift_aux_p = self.constants["drift_aux_p"]
        self.sof.integral = drift_i
        self.sof.proportional = drift_p
        self.sof.reset = False

        if "lock_aux_output" in self.constants and self.constants[
                "lock_aux_output"] != 0:
            self.sof_aux.setpoint = self.sof.setpoint
            self.sof_aux.integral = drift_aux_i
            self.sof_aux.proportional = drift_aux_p
            self.sof_aux.reset = False
        timeout = time() + self.constants["drift_time"]
        while time() < timeout:
            if self.reflection < r0 - 3 * rms:  # drift has worked!
                break
            else:
                sleep(self.commdelay)
        self.sof.setpoint = drift_sp
        if "lock_aux_output" in self.constants and self.constants[
                "lock_aux_output"] != 0:
            self.sof_aux.setpoint = self.sof.setpoint
        self._islocked(verbose=True)

        if self.stage == laststage:
            self._set_unlockalarm()
            return
        self.stage += 1  # lock on the fringe
        print ("Stage", self.stage, "- Side Of Fringe lock")
        if sof_sp is None:
            sof_sp = self.constants["sof_sp"]
        sof_sp = sof_sp * (r0 - rd) + rd
        if sof_i is None:
            sof_i = self.constants["sof_i"]
        if sof_p is None:
            sof_p = self.constants["sof_p"]

        if not self.sof_aux is None:
            if sof_aux_i is None:
                sof_aux_i = self.constants["sof_aux_i"]
            if sof_aux_p is None:
                sof_aux_p = self.constants["sof_aux_p"]
            extrainstructions = 3

        # if sof_time is None:
        sof_time = self.constants["sof_time"]
        # linearly ramp up all signals
        steps, delay = self._get_stepdelay(
            output="pid", range=sof_sp - drift_sp, duration=sof_time, instructions=3 + extrainstructions)
        print ("Approaching sof setpoint ", sof_sp, "in", steps, "steps of", delay * 1e3, "ms")

        for f in linspace(0.0, 1.0, steps, endpoint=True):
            self.sof.setpoint = np.round(f * sof_sp + (1.0 - f) * drift_sp)
            self.sof.integral = np.round(f * sof_i + (1.0 - f) * drift_i)
            self.sof.proportional = np.round(f * sof_p + (1.0 - f) * drift_p)
            if not self.sof_aux is None:
                self.sof_aux.setpoint = self.sof.setpoint
                self.sof_aux.integral = np.round(
                    f * sof_aux_i + (1.0 - f) * drift_aux_i)
                self.sof_aux.proportional = np.round(
                    f * sof_aux_p + (1.0 - f) * drift_aux_p)
            if self.constants["verbosity"]:
                print ("SP,I,P:", self.sof.setpoint, self.sof.integral, self.sof.proportional)
            sleep(delay)
        print ("Final sof lock reached")
        self._islocked(verbose=True)

        if self.stage == laststage:
            self._set_unlockalarm()
            return
        self.stage += 1  # pdh lock

        print ("Stage", self.stage, "- PDH lock")
        self.setup_pdh()
        self.pidpdh.reset = False
        if "lock_aux_output" in self.constants and self.constants[
                "lock_aux_output"] != 0:
            self.pidpdh_aux.reset = False
            extrainstructions += 3
        else:
            self.pidpdh_aux = None

        # estimate pdh setpoint equivalent
        p0, prms = self.get_mean("pdh", avg=0, rms=True)
        if pdh_sp is None:
            pdh_sp = self.constants["pdh_sp"]
        if self.constants["pdh_offsetcorrection"]:
            pdh_sp += self.constants["offset_pdh"]
        if pdh_i is None:
            pdh_i = self.constants["pdh_i"]
        if pdh_p is None:
            pdh_p = self.constants["pdh_p"]
        if pdh_aux_i is None:
            pdh_aux_i = self.constants["pdh_aux_i"]
        if pdh_aux_p is None:
            pdh_aux_p = self.constants["pdh_aux_p"]
        pdh_time = self.constants["pdh_time"]
        steps, delay = self._get_stepdelay(output="pid", range=max([abs(p0 - pdh_sp), abs(pdh_i), abs(
            pdh_p), abs(sof_i), abs(sof_p)]), duration=pdh_time, instructions=6 + extrainstructions)
        if pdh_i * sof_i < 0 or pdh_p * sof_p < 0:
            inverted = -1
        else:
            inverted = 1
        if p0 * inverted < 0:
            print ("Please check that the sign of PDH gain is correct! It is probably wrong...")
        print ("Approaching pdh setpoint ", pdh_sp, "from", p0, "in", steps, "steps of", delay * 1e3, "ms")
        for f in linspace(0.0, 1.0, steps, endpoint=True):
            self.pidpdh.setpoint = np.round(f * pdh_sp + (1.0 - f) * p0)
            self.pidpdh.integral = np.round(f * pdh_i)
            self.pidpdh.proportional = np.round(f * pdh_p)
            self.sof.setpoint = np.round((1.0 - f) * sof_sp)
            self.sof.integral = np.round((1.0 - f) * sof_i)
            self.sof.proportional = np.round((1.0 - f) * sof_p)
            if not self.pidpdh_aux is None:
                self.pidpdh_aux.setpoint = self.pidpdh.setpoint
                self.pidpdh_aux.integral = np.round(f * pdh_aux_i)
                self.pidpdh_aux.proportional = np.round(f * pdh_aux_p)
                self.sof_aux.setpoint = self.sof.setpoint
                self.sof_aux.integral = np.round((1.0 - f) * sof_aux_i)
                self.sof_aux.proportional = np.round((1.0 - f) * sof_aux_p)
            if self.constants["verbosity"]:
                print ("SP,I,P:", self.pidpdh.setpoint, self.pidpdh.integral, self.pidpdh.proportional)
            sleep(delay)
        print ("Final pdh lock reached. Lock completed")
        self._set_unlockalarm()
        return self._islocked(verbose=True)

    @property
    def pdhon(self):
        self.iq.iq_channel = 0
        return (self.iq.iq_constantgain != 0)

    def _setup_pdh(self):
        if (self.constants["pdh_input"] == 3):  # means internal demodulation
            self.iq.iq_set_advanced(
                channel=0,
                frequency=self.constants["pdh_frequency"],
                phase=self.constants["pdh_phase"],
                bandwidth=self.constants["pdh_bandwidth"],
                constantgain=self.constants["pdh_amplitude"],
                gain=0,
                accoupled=True,
                acbandwidth=1000.0,
                inputport=self.constants["rf_input"],
                outputport=self.constants["rf_output"],
            )
            self.iq.iq_i0_factor = np.round(
                self.constants["pdh_factor"] *
                self.constants["pdh_referencereflection"] /
                (
                    self.constants["offres_reflection"] -
                    self.constants["dark_reflection"]))
            if self.constants["reflection_input"] == 1:
                # need to find the free pid controllers (the ones not used for
                # sof locking)
                free_input = 2
            else:
                free_input = 1
            self.pidpdh = self._get_pid(
                input=free_input, output=self.constants["lock_output"])
            self.pidpdh.inputiq = True
            if self.constants["lock_aux_output"] != 0:
                self.pidpdh_aux = self._get_pid(
                    input=free_input, output=self.constants["lock_aux_output"])
                self.pidpdh_aux.inputiq = True
        else:  # means demodulation is performed externally. Send analog pdh signal directly to pid controller
            self.pidpdh = self._get_pid(
                input=self.constants["pdh_input"],
                output=self.constants["lock_output"])
            self.pidpdh.inputiq = False
            if self.constants["lock_aux_output"] != 0:
                self.pidpdh_aux = self._get_pid(
                    input=self.constants["pdh_input"],
                    output=self.constants["lock_aux_output"])
                self.pidpdh_aux.inputiq = False
        return

    def _disable_pdh(self):
        if (self.constants["pdh_input"] == 3):  # means internal demodulation
            self.iq.iq_channel = 0
            self.iq.iq_constantgain = 0
        return

>>>>>>> 340be529
    def optimize_pdh(
            self,
            start=0,
            stop=360,
            steps=37,
            sweepamplitude=0.3,
            sweepfrequency=10):
        fgenphase = None
        c1 = self.find_coarse()
        c2 = self.find_coarse()
        self.coarse = (c1 + c2) / 2.0
        self.sweep_coarse(
            amplitude=sweepamplitude,
            frequency=sweepfrequency,
            offset=self.coarse)
        self.setup_pdh()
        self.iq.iq_channel = 0
        self.iq.iq_scope_select = 0
        d = self.constants["dark_reflection"]
        r = self.constants["offres_reflection"]
        threshold = self.constants["find_coarse_upper_threshold"] * (r - d) + d
        if self.constants["reflection_input"] == 1:
            self.s.quadrature_on_ch1 = False
            self.s.quadrature_on_ch2 = True
            trigger_source = 2
            self.s.threshold_ch1 = threshold
        # print "Remember to subtract 90 degrees from the final phase before
        # putting it in the dictionary"
            phasecorrection = 90  # since we observe quadrature2 instead of quadrature1,
            # we must apply a phase shift to correct for this quadrature swapping
            # because the error signal will be based on quadrature 1
        else:
            self.s.quadrature_on_ch1 = True
            self.s.quadrature_on_ch2 = False
            trigger_source = 4
            self.s.threshold_ch2 = threshold
            phacecorrection = 0

        self.s.setup(
            frequency=self.f.frequency *
            self.constants["cavity_finesse"] /
            30.0,
            trigger_source=self.s.trigger_source,
            dacmode=True)
        delay = 1.0 / self.s.frequency

        cc = CurveDB()
        cc.name = "PDH phase optimisation"
        cc.params.update(self.constants)
        if cc.params["fpgadir"] is None:
            cc.params.pop("fpgadir")
        cc.save()
        ccref = CurveDB()
        ccref.name = "relfection curves"
        ccref.save()
        cc.add_child(ccref)
        ccpdh = CurveDB()
        ccpdh.name = "pdh curves"
        ccpdh.save()
        cc.add_child(ccpdh)

        phases = np.linspace(start, stop, steps)
        amplitudes1 = phases * 0
        amplitudes2 = phases * 0
        for i, p in enumerate(phases):
            if self.constants["verbosity"]:
                print ("Measuring signals for phase=", p)
            self.constants["pdh_phase"] = p - phasecorrection
            self.setup_pdh()
            self.s.arm(trigger_source=trigger_source, trigger_delay=0.5)
            while True:
                if self.s.trigger_source == 0:
                    # make sure all curves are taken on ascending slope of
                    # function generator
                    scopetrigphase = self.f.scopetrigger_phase
                    if fgenphase is None:  # if it was not defined
                        fgenphase = (scopetrigphase - 90.0) % 180.0
                        print ("fgenphase has been auto-set to", fgenphase, "degrees")
                    if (fgenphase <= scopetrigphase) and (
                            scopetrigphase < fgenphase + 180.0):
                        break
                    else:
                        self.s.arm(
                            trigger_source=trigger_source,
                            trigger_delay=0.5)
                        continue
                sleep(delay)
            c1, c2 = self.scope_curves(name_prefix="phase=" + str(p) + " ")
            if self.constants["reflection_input"] == 1:
                cr = c1
                cp = c2
            else:
                cr = c2
                cp = c1
            ccref.add_child(cr)
            ccpdh.add_child(cp)
            cp.params["scopetrigphase"] = scopetrigphase
            cp.save()
            cut = int(np.round(float(len(cp.data)) / 2.))
            d1 = cp.data.iloc[:cut]
            d2 = cp.data.iloc[cut:]
            amplitudes1[i] = d1[d1.abs().argmax()]
            amplitudes2[i] = d2[d2.abs().argmax()]

        c1 = CurveDB.create(phases, amplitudes1)
        c1.name = "maximum pdh amplitude1 vs phase"
        c1.save()
        cc.add_child(c1)
        c2 = CurveDB.create(phases, amplitudes2)
        c2.name = "maximum pdh amplitude2 vs phase"
        c2.save()
        cc.add_child(c2)
        optphase = phases[amplitudes1.argmin()]
        optgain = 1.0 / amplitudes1.max() * self.constants["pdh_factor"]
        #self.constants["pdh_phase"] = optphase
        #self.constants["pdh_factor"] = optgain
        self.constants["pdh_phase"] = optphase
        self.setup_pdh()

        print ("Optimal parameters recommendation:")
        print ("pdh_phase:  ", optphase)
        print ("pdh_factor: ", optgain)
        print ("current pdh_max", amplitudes1.max() * 8192.0)

    def align_acoustic(
            self,
            normalfrequency=20000.0,
            sosfrequency=3000.,
            verbose=True):
        from sound import sinus
        while True:
            r = self.relative_reflection
            if verbose:
                print (r)
            if r > 0.8:
                df = sosfrequency
                sinus(df, 0.02)
                sinus(df, 0.02)
                sinus(df, 0.02)
                sleep(0.1)
                sinus(df, 0.1)
                sinus(df, 0.1)
                sinus(df, 0.1)
                sleep(0.1)
                sinus(df, 0.02)
                sinus(df, 0.02)
                sinus(df, 0.02)
                self.relock()
            else:
                sinus(normalfrequency * r, 0.05)<|MERGE_RESOLUTION|>--- conflicted
+++ resolved
@@ -456,101 +456,7 @@
             self.logger.warning("Gui is not started. Cannot save position.")
 
 class Trash(object):
-<<<<<<< HEAD
-=======
-
-    # auxiliary functions for signal treatment
-    def _get_min_step(self, output="coarse"):
-        if output == "coarse":
-            if (self.constants["coarse_output"] ==
-                    1 or self.constants["coarse_output"] == 2):
-                resolution = 14
-                mi = self.constants["coarse_min_volt"]
-                ma = self.constants["coarse_max_volt"]
-                range = 2.0
-                return (1.0 / 2**resolution / (np.abs(ma - mi) / range))
-            else:  # DAC output, incomplete
-                resolution = 10
-                range = 1.8
-                return (1.0 / 2**resolution * range)
-        elif output == "lock" or "pid":
-            return 1
-
-    def _get_stepdelay(self, output, range, duration, instructions=1):
-        range = np.abs(range)
-        minstep = self._get_min_step(output=output)
-        deadtime = range / minstep * self.commdelay * instructions
-        if deadtime < duration:  # best option: move by min_step and wait in between
-            steps = np.round(range / minstep) + 1
-            delay = (duration - deadtime) / steps
-        else:  # worse option: make larger steps to do it in time
-            delay = self.constants["min_delay"]
-            deadtime += delay
-            steps = np.round(range / minstep / (deadtime / duration)) + 1
-        if steps < 2:  # do at least 2 steps
-            steps = 2
-        return steps, delay
-
-
-    @property
-    def laser_off(self):
-        if (self.relative_reflection < self.constants[
-                "relative_reflection_off"]):
-            print ("Laser is off, aborting...")
-            return True
-        else:
-            return False
-
-    @property
-    def d(self):  # diagnostics
-        r, rrms = self.get_mean("reflection", avg=0, rms=True)
-        p, prms = self.get_mean("pdh", avg=0, rms=True)
-        print ("rel. reflection = {0} +- {1}".format(self._relative_reflection(r), self._relative_reflection(rrms + self.constants["dark_reflection"])))
-        print ("pdh signal      = {0} +- {1}".format(p, prms))
-        print ("rel. pdh signal      = {0} +- {1}".format(p / self.pdh_max, prms / self.pdh_max))
-        return r, rrms, p, prms
-
-    def calibrate_power(self, power):
-        """
-        calibrates everything in units of power
-        """
-        r = self.get_mean(signal="reflection") - \
-            self.constants["dark_reflection"]
-        constants = dict(
-            calibration_power=power,
-            calibration_reflection=r,
-            calibration_slope=power / r)
-        self.constants.update(constants)
-        self._save_constants(constants)
-        print ("Lockbox input will saturate around ", self.constants["calibration_slope"] * 8191.5, "mW")
-
-    @property
-    def pdhon(self):
-        return self._pdhon
-
-    @property
-    def pdh_max(self):
-        # return self.constants["pdh_max"]
-        # return
-        # self.constants["pdh_max"]*self.constants["offres_reflection"]/self.constants["offres_reflection_optimum"]
-        return self.constants["pdh_max"]  # _last
-
-    def setup_pdh(self, turn_off=False):
-        if turn_off:
-            self._disable_pdh()
-            self._pdhon = False
-        else:
-            if not self.pdhon:
-                self._setup_pdh()
-                self._pdhon = True
-
-    def _setup_pdh(self):
-        pass
-
-    def _disable_pdh(self):
-        pass
-
->>>>>>> 340be529
+
     def _params(self):
         r, rrms, rmin, rmax = self.get_mean(
             signal="reflection", rms=True, minmax=True)
@@ -689,84 +595,7 @@
             self.bode.input = input
             self.bode.output = output
 
-<<<<<<< HEAD
 class Trash_Pyrpl_FP(Pyrpl):
-=======
-    def set_optimal_gains(self, save=True):
-        # while not self.islocked:
-        #    if self.sof.reset:
-        #        self.lock(laststage = 3)
-        #    else:
-        #        self.lock(laststage = 3,sof_i = self.sof.integral,sof_p = self.sof.proportional,
-        # sof_aux_i = self.sof_aux.integral,sof_aux_p =
-        # self.sof_aux.proportional)
-        if self.sof.integral != 0 or self.sof.proportional != 0:
-            print ("Estimating gains from sof lock...")
-            if isinstance(self.slope, float) or isinstance(self.slope, double):
-                slope = self.slope
-            else:
-                slope = self.slope(
-                    signal="reflection",
-                    value=self.sof.setpoint)
-            d = dict(
-                lock_i_times_slope=float(
-                    self.sof.integral) *
-                slope *
-                self.constants["isr_correction"],
-                lock_p_times_slope=float(
-                    self.sof.proportional) *
-                slope,
-                slope_optimum=slope)
-            print ("lock_i_times_slope: ", float(self.sof.integral) * slope * self.constants["isr_correction"])
-            print ("lock_p_times_slope: ", float(self.sof.proportional) * slope)
-            if not self.sof_aux is None:
-                d.update(
-                    dict(
-                        lock_aux_i_times_slope=float(
-                            self.sof_aux.integral) *
-                        slope *
-                        self.constants["isr_correction"],
-                        lock_aux_p_times_slope=float(
-                            self.sof_aux.proportional) *
-                        slope))
-                print ("lock_aux_i_times_slope: ", float(self.sof_aux.integral) * slope * self.constants["isr_correction"])
-                print ("lock_aux_p_times_slope: ", float(self.sof_aux.proportional) * slope)
-        elif self.pidpdh.integral != 0 or self.pidpdh.proportional != 0:
-            print ("Estimating gains from PDH lock...")
-            slope = self.slope(signal="pdh", value=self.pidpdh.setpoint)
-            d = dict(
-                lock_i_times_slope=float(
-                    self.pidpdh.integral) *
-                slope *
-                self.constants["isr_correction"],
-                lock_p_times_slope=float(
-                    self.pidpdh.proportional) *
-                slope,
-                slope_optimum=slope)
-            print ("lock_i_times_slope: ", float(self.pidpdh.integral) * slope * self.constants["isr_correction"])
-            print ("lock_p_times_slope: ", float(self.pidpdh.proportional) * slope)
-            if not self.sof_aux is None:
-                d.update(
-                    dict(
-                        lock_aux_i_times_slope=float(
-                            self.pidpdh_aux.integral) *
-                        slope *
-                        self.constants["isr_correction"],
-                        lock_aux_p_times_slope=float(
-                            self.pidpdh_aux.proportional) *
-                        slope))
-                print ("lock_aux_i_times_slope: ", float(self.pidpdh_aux.integral) * slope * self.constants["isr_correction"])
-                print ("lock_aux_p_times_slope: ", float(self.pidpdh_aux.proportional) * slope)
-        else:
-            print ("The cavity must be locked in order to set optimum gains!")
-        if save:
-            self.constants.update(d)
-            self._save_constants(d)
-
-
-class Pyrpl_FP(Pyrpl):
->>>>>>> 340be529
-
     def find_coarse(self, start=0.0, stop=1.0):
         """ finds the coarse offset of a resonance in range """
         # define search parameters
@@ -861,374 +690,6 @@
         self.scope_reset()
         return None
 
-<<<<<<< HEAD
-=======
-    def _set_unlockalarm(self, threshold=None):
-        if not self.islocked:
-            self.s.arm(trigger_source=0)
-            return
-        if threshold is None:
-            threshold = self.constants["lock_upper_threshold"]
-        d = self.constants["dark_reflection"]
-        r = self.constants["offres_reflection"]
-        threshold = d + (r - d) * threshold
-        self.scope_reset()
-        self.s.frequency = 10e6
-        if self.constants["reflection_input"] == 2:
-            self.s.threshold_ch2 = threshold
-            print ("Coarse threshold set to %d" % self.s.threshold_ch2)
-            trigger_source = 4  # ch2 pos edge
-        elif self.constants["reflection_input"] == 1:
-            self.s.threshold_ch1 = threshold
-            print ("Coarse threshold set to %d" % self.s.threshold_ch1)
-            trigger_source = 2  # ch1 pos edge
-        self.s.arm(trigger_source=trigger_source)
-        self.alarmtime = time()
-
-    def _waslocked(self, gettime=False):
-        if gettime:
-            if self.s.trigger_source != 0 and self.islocked:  # cavity still locked
-                return self.alarmtime
-            else:
-                return time()
-        else:
-            if self.s.trigger_source != 0 and self.islocked:  # cavity still locked
-                return True
-            else:
-                return False
-
-    @property
-    def waslocked(self):
-        return self._waslocked(gettime=False)
-
-    def _islocked(self, refl=None, verbose=True):
-        if refl is None:
-            refl = self.relative_reflection
-        if verbose:
-            r, rms = self.get_mean("reflection", avg=0, rms=True)
-            print ("rel. reflection = {0} +- {1}".format(self._relative_reflection(r), self._relative_reflection(rms + self.constants["dark_reflection"])))
-        if refl <= self.constants["lock_upper_threshold"] and refl >= self.constants[
-                "lock_lower_threshold"]:
-            return True
-        elif (self.sof.integral != 0) and self.stage > COARSEFINDSTAGE \
-                and (self._relative_reflection(self.sof.setpoint) > self.constants["lock_upper_threshold"])\
-                and (refl < 0.5 + 0.5 * self._relative_reflection(self.sof.setpoint)):
-            print ("Locked very far from resonance, beyond lock thresholds...")
-            return True
-        else:
-            return False
-
-    @property
-    def R0(self):
-        """resonant reflection coefficient of the cavity - depends on modulation depth for pdh sidebands"""
-        if self.pdhon:
-            return self.constants["cavity_R0_pdh"]
-        else:
-            return self.constants["cavity_R0"]
-
-    def from_detuning(self, detuning_in_bandwidths, signal="reflection"):
-        if signal == "reflection":
-            cavity_R0 = self.R0
-            rd = self.constants["dark_reflection"]
-            r0 = self.constants["offres_reflection"]
-            scale = (r0 - rd) * (1.0 - cavity_R0)
-            return r0 - scale / (1.0 + detuning_in_bandwidths**2)
-        elif signal == "pdh":
-            pdhmax = self.pdh_max
-            if self.constants["pdh_offsetcorrection"]:
-                offset_pdh = self.constants["offset_pdh"]
-            else:
-                offset_pdh = 0
-            return offset_pdh + pdhmax * 2 * detuning_in_bandwidths / \
-                (1.0 + detuning_in_bandwidths**2)
-
-    def to_detuning(self, value=None, signal="reflection"):
-        if signal == "reflection":
-            if value is None:
-                value = self.reflection
-            cavity_R0 = self.R0
-            rd = self.constants["dark_reflection"]
-            r0 = self.constants["offres_reflection"]
-            scale = (r0 - rd) * (1.0 - cavity_R0)
-            if r0 == value:
-                return 100.0
-            else:
-                return np.sqrt(np.abs(scale / (r0 - value) - 1.0))
-        elif signal == "pdh":
-            if value is None:
-                value = self.pdh
-            if self.constants["pdh_offsetcorrection"]:
-                value -= self.constants["offset_pdh"]
-            pdhmax = self.pdh_max
-            if value == 0:
-                detuning_in_bandwidths = 0
-            else:
-                detuning_in_bandwidths = (
-                    1.0 - np.sqrt(np.max([0, 1.0 - (value / pdhmax)**2]))) / (value / pdhmax)
-            return detuning_in_bandwidths
-
-    def get_detuning(self):
-        if self.sof.integral != 0:
-            actdetuning = self.to_detuning(
-                value=self.sof.setpoint, signal="reflection")
-        elif self.pidpdh.integral != 0:
-            actdetuning = self.to_detuning(
-                value=self.pidpdh.setpoint, signal="pdh")
-        else:
-            actdetuning = self.to_detuning(value=None, signal="reflection")
-            # if actdetuning > 10: #avoid divergence issues
-            #    actdetuning = 10.0
-        return actdetuning
-
-    def slope(self, value=None, signal="reflection"):
-        if signal == "reflection":
-            if value is None:
-                value = self.reflection
-            cavity_R0 = self.R0
-            rd = self.constants["dark_reflection"]
-            r0 = self.constants["offres_reflection"]
-            scale = (r0 - rd) * (1.0 - cavity_R0)
-            """
-            reflection is offresonant value minus scaled lorentzian
-            reflection = r0 - scale/(1.0+detuning_in_bandwidths**2)
-            -> invert to obtain a formula for detuning_in_bandwidths
-            plut the calculated value into the first (sof) derivative of relfection to obtain the scaled slope
-            """
-            #detuning_in_bandwidths = np.sqrt(np.abs(scale/(r0-value)-1.0))
-            detuning_in_bandwidths = self.to_detuning(
-                value=value, signal="reflection")
-            slope = 2 * scale * detuning_in_bandwidths / \
-                (1.0 + detuning_in_bandwidths**2)**2
-            # if maxcorrection: #correct for gain enhancement by the resonance
-            # at large detunings
-            if self.constants["sof_maxcorrection"]:
-                d2 = detuning_in_bandwidths**2
-                excessgain = (1. + d2) * np.sqrt(1.0 + 5 * \
-                              d2 + 4 * d2**2) / (1.0 + 4 * d2)
-                slope *= excessgain
-        elif signal == "pdh":
-            if value is None:
-                value = self.pdh
-            """pdh signal is - when the detuning is betzeen -1 and +1 cavity bandwidths -
-               proportional to first derivative of the reflection. Its slope is proportional to the second one.
-               We will estimate the detuning through the pdh signal (since reflection at resonance has zero slope
-               it is not a robust estimator for the detuning)
-               pdh = pdhmax*16./9.*np.sqrt(3)*detuning_in_bandwidths/(1.0+detuning_in_bandwidths**2)**2
-               since we need to find the solution of a 4th grade polynom, an iterative approach is faster than an
-               analytical one:"""
-            pdhmax = self.pdh_max
-            detuning_in_bandwidths = self.to_detuning(
-                value=value, signal="pdh")
-            slope = 2 * pdhmax * (1.0 - detuning_in_bandwidths**2) / \
-                (1.0 + detuning_in_bandwidths**2)**2
-        if np.abs(slope) < np.abs(
-                self.constants["slope_lower_limit"] *
-                self.constants["slope_optimum"]):
-            if slope < 0:
-                slope = np.abs(
-                    self.constants["slope_lower_limit"] * self.constants["slope_optimum"]) * (-1.0)
-            else:
-                slope = np.abs(
-                    self.constants["slope_lower_limit"] *
-                    self.constants["slope_optimum"])
-        return slope
-
-    def lock_opt(self, detuning=None, sof=None, pdh=None, time=0):
-        aux = ("lock_aux_output" in self.constants) and (
-            self.constants["lock_aux_output"] != 0)
-        if pdh != 0 and not self.pdhon:  # turn on the pdh if necessary
-            self.setup_pdh()
-        if detuning is None:
-            detuning = self.get_detuning()
-        if time == -1:
-            sof_sp = np.round(
-                self.from_detuning(
-                    detuning,
-                    signal="reflection"))
-            pdh_sp = np.round(self.from_detuning(detuning, signal="pdh"))
-            sof_slope = self.slope(sof_sp, signal="reflection")
-            pdh_slope = self.slope(pdh_sp, signal="pdh")
-            self.sof.setpoint = sof_sp
-            self.pidpdh.setpoint = pdh_sp
-            sofintegral = self.constants[
-                "lock_i_times_slope"] / self.constants["isr_correction"] / sof_slope * sof
-            if np.abs(sofintegral) <= 0.5:
-                self.sof.integral = np.sign(sofintegral)
-            else:
-                self.sof.integral = np.round(sofintegral)
-            self.sof.proportional = np.round(
-                self.constants["lock_p_times_slope"] / sof_slope * sof)
-            pdhintegral = self.constants[
-                "lock_i_times_slope"] / self.constants["isr_correction"] / pdh_slope * pdh
-            if np.abs(pdhintegral) <= 0.5:
-                self.pidpdh.integral = np.sign(pdhintegral)
-            else:
-                self.pidpdh.integral = np.round(pdhintegral)
-            self.pidpdh.proportional = np.round(
-                self.constants["lock_p_times_slope"] / pdh_slope * pdh)
-            if aux:
-                self.sof_aux.setpoint = sof_sp
-                self.pidpdh_aux.setpoint = pdh_sp
-                self.sof_aux.integral = np.round(
-                    self.constants["lock_aux_i_times_slope"] /
-                    self.constants["isr_correction"] /
-                    sof_slope *
-                    sof)
-                self.sof_aux.proportional = np.round(
-                    self.constants["lock_aux_p_times_slope"] / sof_slope * sof)
-                self.pidpdh_aux.integral = np.round(
-                    self.constants["lock_aux_i_times_slope"] /
-                    self.constants["isr_correction"] /
-                    pdh_slope *
-                    pdh)
-                self.pidpdh_aux.proportional = np.round(
-                    self.constants["lock_aux_p_times_slope"] / pdh_slope * pdh)
-            return
-        else:
-            if aux:
-                instructions = 12
-            else:
-                instructions = 6
-            actdetuning = self.get_detuning()
-            sof_sp = self.from_detuning(actdetuning, signal="reflection")
-            pdh_sp = self.from_detuning(actdetuning, signal="pdh")
-            sof_slope = self.slope(sof_sp, signal="reflection")
-            pdh_slope = self.slope(pdh_sp, signal="pdh")
-            actsof = self.sof.integral * sof_slope / \
-                self.constants["lock_i_times_slope"] * self.constants["isr_correction"]
-            if actdetuning < self.to_detuning(
-                    value=self.pdh_max, signal="pdh"):
-                actpdh = self.pidpdh.integral * pdh_slope / \
-                    self.constants["lock_i_times_slope"] * self.constants["isr_correction"]
-            else:
-                actpdh = 0
-            if sof is None:
-                sof = actsof
-            if pdh is None:
-                pdh = actpdh
-            if pdh == 0 and sof == 0:
-                sof = 1.0
-            steps, delay = self._get_stepdelay(
-                output="pid", range=8192.0, duration=time, instructions=instructions)
-            if self.constants["verbosity"]:
-                print ("SOF-SP,I,P,PDH-SP,I,P:")
-            for f in linspace(0.0, 1.0, steps, endpoint=True):
-                self.lock_opt(detuning=f *
-                              detuning +
-                              (1.0 -
-                               f) *
-                              actdetuning, sof=f *
-                              sof +
-                              (1.0 -
-                               f) *
-                              actsof, pdh=f *
-                              pdh +
-                              (1.0 -
-                                  f) *
-                              actpdh, time=-
-                              1)
-                if self.constants["verbosity"]:
-                    print (self.sof.setpoint, self.sof.integral, self.sof.proportional, self.pidpdh.setpoint, self.pidpdh.integral, self.pidpdh.proportional)
-                sleep(delay)
-            return
-
-    def unlock(self, jump=None):
-        # unlock and make a coarse jump away from the resonance if desired
-        #self.stage = UNLOCKEDSTAGE
-        super(Pyrpl_FP, self).unlock(jump=jump)
-
-    def lock(self, detuning=None, laststage=None):
-        if laststage is None:
-            laststage = self.constants["laststage"]
-        if detuning is None:
-            if laststage == PDHSTAGE:
-                detuning = self.constants["pdh_detuning"]
-            elif laststage == SOFSTAGE:
-                detuning = self.constants["sof_detuning"]
-            elif laststage == DRIFTSTAGE:
-                detuning = self.constants["drift_detuning"]
-
-        self.stage = 0  # initialization
-        self.unlock()  # unlock such that all controllers are off
-        r0, rms = self.get_mean(
-            "reflection", avg=0, rms=True)  # measure reflection
-
-        if self.stage == laststage:
-            return True
-        self.stage += 1  # coarse search
-        print ("Stage", self.stage, "- Coarse search")
-        self.find_coarse()
-
-        if self.stage == laststage:
-            return True
-        self.stage += 1  # drift into resonance
-        print ("Stage", self.stage, "- Drift into resonance")
-        # *self.get_min_step("coarse") #go on high_voltage side of the resonance
-        self.coarse += self.constants["drift_jump"]
-
-        # this is a bugfix. you can erase this paragraph and stuff still works but there is an internal saturation
-        # which may limit maximum lock duration
-        if laststage >= PDHSTAGE:
-            self.pidpdh.reg_integral = self.output
-        else:
-            self.sof.reg_integral = self.output
-        self.output = 0
-
-        timeout = time() + self.constants["drift_time"]
-        self.lock_opt(
-            detuning=self.constants["drift_detuning"],
-            time=0,
-            sof=self.constants["drift_factor"])
-        while time() < timeout:
-            if self.reflection < self.from_detuning(
-                    self.constants["drift_detuning"] + rms,
-                    signal="reflection"):
-                break
-            else:
-                sleep(self.commdelay)
-        self._islocked(verbose=True)
-        print ("Drift completed")
-
-        if self.stage == laststage:
-            self._set_unlockalarm()
-            return True
-        self.stage += 1  # lock on the fringe
-        print ("Stage", self.stage, "- Side Of Fringe lock")
-        if laststage > self.stage:  # is this an intermediary step? -> in this case we need sof lock within monotonous pdh region
-            sofdetuning = 1.0
-        else:
-            sofdetuning = detuning
-        self.lock_opt(detuning=sofdetuning, time=self.constants["sof_time"])
-        print ("Final sof lock reached")
-        self._islocked(verbose=True)
-
-        if self.stage == laststage:
-            self._set_unlockalarm()
-            return True
-        self.stage += 1  # pdh lock
-
-        print ("Stage", self.stage, "- PDH lock")
-        self.setup_pdh()
-        p0 = self.get_mean(signal="pdh")
-        self.lock_opt(detuning=0.7, time=self.constants["pdh_time"] * 0.25)
-        if self.constants["pdh_offsetcorrection"]:
-            offset_pdh = self.constants["offset_pdh"]
-        else:
-            offset_pdh = 0
-        if self.islocked:
-            # max([np.abs(pmin-offset_pdh),np.abs(pmax-offset_pdh)])
-            self.constants["pdh_max_last"] = p0 - offset_pdh
-        self.lock_opt(
-            detuning=detuning,
-            sof=0.0,
-            pdh=1.0,
-            time=self.constants["pdh_time"] *
-            0.75)
-        print ("Final pdh lock reached. Lock completed")
-        self._set_unlockalarm()
-        return self._islocked(verbose=True)
->>>>>>> 340be529
-
     def relock(self, detuning=None, sof=0, pdh=0):
         """
         Standard function for locking the cavity. Unlike lock, this function does not unlock the cavity if this is
@@ -1272,250 +733,6 @@
             self._set_unlockalarm()
         return self.islocked
 
-<<<<<<< HEAD
-=======
-    def _raw_lock(
-            self,
-            drift_sp=None,
-            drift_i=None,
-            drift_p=None,
-            drift_aux_i=None,
-            drift_aux_p=None,
-            sof_sp=None,
-            sof_i=None,
-            sof_p=None,
-            sof_aux_i=None,
-            sof_aux_p=None,
-            pdh_sp=None,
-            pdh_i=None,
-            pdh_p=None,
-            pdh_aux_i=None,
-            pdh_aux_p=None,
-            laststage=None):
-        """Earlier version of lock, still works
-        This function defines explicitely the gains and setpoints to be used in each stage of the lock sequence
-        There is no automatic gain optimization which renders manual tuning sometimes more comfortable
-        """
-        if laststage is None:
-            laststage = self.constants["laststage"]
-        self.stage = 0  # initialization
-        while self.islocked:
-            self.unlock()  # unlock such that all controllers are off
-        r0, rms = self.get_mean(
-            "reflection", avg=0, rms=True)  # measure reflection
-
-        if self.stage == laststage:
-            return
-        self.stage += 1  # coarse search
-        print ("Stage", self.stage, "- Coarse search")
-        self.find_coarse()
-
-        if self.stage == laststage:
-            return
-        self.stage += 1  # drift into resonance
-        print ("Stage", self.stage, "- Drift into resonance")
-        # *self.get_min_step("coarse") #go on high_voltage side of the resonance
-        self.coarse += self.constants["drift_jump"]
-        rd = self.constants["dark_reflection"]
-        th = self.constants["lock_upper_threshold"]
-        if drift_sp is None:
-            drift_sp = self.constants["drift_sp"]
-        # setpoint is upper threshold for considering the cavity locked
-        drift_sp = (r0 - rd) * drift_sp + rd
-        self.sof.setpoint = r0 - rms
-        #drift_sp = (r0-rd)*drift_sp+rd
-        #self.pid.setpoint = drift_sp
-        print ("Drift setpoint set to", self.sof.setpoint)
-        if drift_i is None:
-            drift_i = self.constants["drift_i"]
-        if drift_p is None:
-            drift_p = self.constants["drift_p"]
-        if drift_aux_i is None:
-            drift_aux_i = self.constants["drift_aux_i"]
-        if drift_aux_p is None:
-            drift_aux_p = self.constants["drift_aux_p"]
-        self.sof.integral = drift_i
-        self.sof.proportional = drift_p
-        self.sof.reset = False
-
-        if "lock_aux_output" in self.constants and self.constants[
-                "lock_aux_output"] != 0:
-            self.sof_aux.setpoint = self.sof.setpoint
-            self.sof_aux.integral = drift_aux_i
-            self.sof_aux.proportional = drift_aux_p
-            self.sof_aux.reset = False
-        timeout = time() + self.constants["drift_time"]
-        while time() < timeout:
-            if self.reflection < r0 - 3 * rms:  # drift has worked!
-                break
-            else:
-                sleep(self.commdelay)
-        self.sof.setpoint = drift_sp
-        if "lock_aux_output" in self.constants and self.constants[
-                "lock_aux_output"] != 0:
-            self.sof_aux.setpoint = self.sof.setpoint
-        self._islocked(verbose=True)
-
-        if self.stage == laststage:
-            self._set_unlockalarm()
-            return
-        self.stage += 1  # lock on the fringe
-        print ("Stage", self.stage, "- Side Of Fringe lock")
-        if sof_sp is None:
-            sof_sp = self.constants["sof_sp"]
-        sof_sp = sof_sp * (r0 - rd) + rd
-        if sof_i is None:
-            sof_i = self.constants["sof_i"]
-        if sof_p is None:
-            sof_p = self.constants["sof_p"]
-
-        if not self.sof_aux is None:
-            if sof_aux_i is None:
-                sof_aux_i = self.constants["sof_aux_i"]
-            if sof_aux_p is None:
-                sof_aux_p = self.constants["sof_aux_p"]
-            extrainstructions = 3
-
-        # if sof_time is None:
-        sof_time = self.constants["sof_time"]
-        # linearly ramp up all signals
-        steps, delay = self._get_stepdelay(
-            output="pid", range=sof_sp - drift_sp, duration=sof_time, instructions=3 + extrainstructions)
-        print ("Approaching sof setpoint ", sof_sp, "in", steps, "steps of", delay * 1e3, "ms")
-
-        for f in linspace(0.0, 1.0, steps, endpoint=True):
-            self.sof.setpoint = np.round(f * sof_sp + (1.0 - f) * drift_sp)
-            self.sof.integral = np.round(f * sof_i + (1.0 - f) * drift_i)
-            self.sof.proportional = np.round(f * sof_p + (1.0 - f) * drift_p)
-            if not self.sof_aux is None:
-                self.sof_aux.setpoint = self.sof.setpoint
-                self.sof_aux.integral = np.round(
-                    f * sof_aux_i + (1.0 - f) * drift_aux_i)
-                self.sof_aux.proportional = np.round(
-                    f * sof_aux_p + (1.0 - f) * drift_aux_p)
-            if self.constants["verbosity"]:
-                print ("SP,I,P:", self.sof.setpoint, self.sof.integral, self.sof.proportional)
-            sleep(delay)
-        print ("Final sof lock reached")
-        self._islocked(verbose=True)
-
-        if self.stage == laststage:
-            self._set_unlockalarm()
-            return
-        self.stage += 1  # pdh lock
-
-        print ("Stage", self.stage, "- PDH lock")
-        self.setup_pdh()
-        self.pidpdh.reset = False
-        if "lock_aux_output" in self.constants and self.constants[
-                "lock_aux_output"] != 0:
-            self.pidpdh_aux.reset = False
-            extrainstructions += 3
-        else:
-            self.pidpdh_aux = None
-
-        # estimate pdh setpoint equivalent
-        p0, prms = self.get_mean("pdh", avg=0, rms=True)
-        if pdh_sp is None:
-            pdh_sp = self.constants["pdh_sp"]
-        if self.constants["pdh_offsetcorrection"]:
-            pdh_sp += self.constants["offset_pdh"]
-        if pdh_i is None:
-            pdh_i = self.constants["pdh_i"]
-        if pdh_p is None:
-            pdh_p = self.constants["pdh_p"]
-        if pdh_aux_i is None:
-            pdh_aux_i = self.constants["pdh_aux_i"]
-        if pdh_aux_p is None:
-            pdh_aux_p = self.constants["pdh_aux_p"]
-        pdh_time = self.constants["pdh_time"]
-        steps, delay = self._get_stepdelay(output="pid", range=max([abs(p0 - pdh_sp), abs(pdh_i), abs(
-            pdh_p), abs(sof_i), abs(sof_p)]), duration=pdh_time, instructions=6 + extrainstructions)
-        if pdh_i * sof_i < 0 or pdh_p * sof_p < 0:
-            inverted = -1
-        else:
-            inverted = 1
-        if p0 * inverted < 0:
-            print ("Please check that the sign of PDH gain is correct! It is probably wrong...")
-        print ("Approaching pdh setpoint ", pdh_sp, "from", p0, "in", steps, "steps of", delay * 1e3, "ms")
-        for f in linspace(0.0, 1.0, steps, endpoint=True):
-            self.pidpdh.setpoint = np.round(f * pdh_sp + (1.0 - f) * p0)
-            self.pidpdh.integral = np.round(f * pdh_i)
-            self.pidpdh.proportional = np.round(f * pdh_p)
-            self.sof.setpoint = np.round((1.0 - f) * sof_sp)
-            self.sof.integral = np.round((1.0 - f) * sof_i)
-            self.sof.proportional = np.round((1.0 - f) * sof_p)
-            if not self.pidpdh_aux is None:
-                self.pidpdh_aux.setpoint = self.pidpdh.setpoint
-                self.pidpdh_aux.integral = np.round(f * pdh_aux_i)
-                self.pidpdh_aux.proportional = np.round(f * pdh_aux_p)
-                self.sof_aux.setpoint = self.sof.setpoint
-                self.sof_aux.integral = np.round((1.0 - f) * sof_aux_i)
-                self.sof_aux.proportional = np.round((1.0 - f) * sof_aux_p)
-            if self.constants["verbosity"]:
-                print ("SP,I,P:", self.pidpdh.setpoint, self.pidpdh.integral, self.pidpdh.proportional)
-            sleep(delay)
-        print ("Final pdh lock reached. Lock completed")
-        self._set_unlockalarm()
-        return self._islocked(verbose=True)
-
-    @property
-    def pdhon(self):
-        self.iq.iq_channel = 0
-        return (self.iq.iq_constantgain != 0)
-
-    def _setup_pdh(self):
-        if (self.constants["pdh_input"] == 3):  # means internal demodulation
-            self.iq.iq_set_advanced(
-                channel=0,
-                frequency=self.constants["pdh_frequency"],
-                phase=self.constants["pdh_phase"],
-                bandwidth=self.constants["pdh_bandwidth"],
-                constantgain=self.constants["pdh_amplitude"],
-                gain=0,
-                accoupled=True,
-                acbandwidth=1000.0,
-                inputport=self.constants["rf_input"],
-                outputport=self.constants["rf_output"],
-            )
-            self.iq.iq_i0_factor = np.round(
-                self.constants["pdh_factor"] *
-                self.constants["pdh_referencereflection"] /
-                (
-                    self.constants["offres_reflection"] -
-                    self.constants["dark_reflection"]))
-            if self.constants["reflection_input"] == 1:
-                # need to find the free pid controllers (the ones not used for
-                # sof locking)
-                free_input = 2
-            else:
-                free_input = 1
-            self.pidpdh = self._get_pid(
-                input=free_input, output=self.constants["lock_output"])
-            self.pidpdh.inputiq = True
-            if self.constants["lock_aux_output"] != 0:
-                self.pidpdh_aux = self._get_pid(
-                    input=free_input, output=self.constants["lock_aux_output"])
-                self.pidpdh_aux.inputiq = True
-        else:  # means demodulation is performed externally. Send analog pdh signal directly to pid controller
-            self.pidpdh = self._get_pid(
-                input=self.constants["pdh_input"],
-                output=self.constants["lock_output"])
-            self.pidpdh.inputiq = False
-            if self.constants["lock_aux_output"] != 0:
-                self.pidpdh_aux = self._get_pid(
-                    input=self.constants["pdh_input"],
-                    output=self.constants["lock_aux_output"])
-                self.pidpdh_aux.inputiq = False
-        return
-
-    def _disable_pdh(self):
-        if (self.constants["pdh_input"] == 3):  # means internal demodulation
-            self.iq.iq_channel = 0
-            self.iq.iq_constantgain = 0
-        return
-
->>>>>>> 340be529
     def optimize_pdh(
             self,
             start=0,
