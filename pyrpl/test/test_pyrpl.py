# unitary test for the pyrpl module

import unittest
import os
import logging
logger = logging.getLogger(name=__name__)


class RedPitayaTestCases(unittest.TestCase):

    def setUp(self):
<<<<<<< HEAD
        self.hostname = os.environ.get('REDPITAYA')
        self.password = os.environ.get('RP_PASSWORD') or 'root'
=======
        pass
>>>>>>> 0150de84

    def tearDown(self):
        pass

    def test_import(self):
        import pyrpl
        self.assertEqual(2, 2, 'This one definitely works')<|MERGE_RESOLUTION|>--- conflicted
+++ resolved
@@ -9,12 +9,7 @@
 class RedPitayaTestCases(unittest.TestCase):
 
     def setUp(self):
-<<<<<<< HEAD
-        self.hostname = os.environ.get('REDPITAYA')
-        self.password = os.environ.get('RP_PASSWORD') or 'root'
-=======
         pass
->>>>>>> 0150de84
 
     def tearDown(self):
         pass
