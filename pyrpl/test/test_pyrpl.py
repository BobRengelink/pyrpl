# unitary test for the pyrpl module

import unittest
import os
import logging
logger = logging.getLogger(name=__name__)


class RedPitayaTestCases(unittest.TestCase):

    def setUp(self):
<<<<<<< HEAD
        pass
    
=======
        self.hostname = os.environ.get('REDPITAYA')
        self.password = os.environ.get('RP_PASSWORD') or 'root'

>>>>>>> 2e43fe2b
    def tearDown(self):
        pass

    def test_import(self):
        import pyrpl
        self.assertEqual(2, 2, 'This one definitely works')<|MERGE_RESOLUTION|>--- conflicted
+++ resolved
@@ -9,14 +9,8 @@
 class RedPitayaTestCases(unittest.TestCase):
 
     def setUp(self):
-<<<<<<< HEAD
         pass
-    
-=======
-        self.hostname = os.environ.get('REDPITAYA')
-        self.password = os.environ.get('RP_PASSWORD') or 'root'
 
->>>>>>> 2e43fe2b
     def tearDown(self):
         pass
 
