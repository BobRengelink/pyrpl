# unitary test for the RedPitaya and Pyrpl modules and baseclass for all other
# tests
import logging
logger = logging.getLogger(name=__name__)
import os
from .. import Pyrpl, RedPitaya

class TestRedpitaya(object):
    @classmethod
    def setUpAll(self):
        self.hostname = os.environ.get('REDPITAYA_HOSTNAME')
        self.password = os.environ.get('REDPITAYA_PASSWORD')
        self.r = RedPitaya()

    @classmethod
    def tearDownAll(self):
        pass


class TestMyRedpitaya(TestRedpitaya):
    """ example for a derived test class"""

    def test_redpitaya(self):
        assert (self.r is not None)

    def test_connect(self):
        assert self.r.hk.led == 0


class TestPyrpl(TestRedpitaya):
    """ base class for all pyrpl tests """
    # name of the configfile to use
    source_config_file = "tests_source"

    tmp_config_file = "tests_temp"

    @classmethod
    def erase_temp_file(self):
        tmp_conf = os.path.join(Pyrpl._user_config_dir,
                     self.tmp_config_file)
        if os.path.exists(tmp_conf):
            os.remove(tmp_conf)
        while os.path.exists(tmp_conf):
            pass  # make sure the file is really gone before proceeding further


    @classmethod
    def setUpAll(self):
        print("=======SETTING UP " + str(self.__class__) + " ===========")
<<<<<<< HEAD
        self.pyrpl = Pyrpl(config="tests_temp",
=======
        # these tests wont succeed without the hardware
        #if os.environ['REDPITAYA_HOSTNAME'] == 'unavailable':
        #    self.pyrpl = None
        #    self.r = None
        #else:
        self.erase_temp_file() # also before (for instance in case of Ctrl-C)

        self.pyrpl = Pyrpl(config=self.tmp_config_file,
>>>>>>> 4cff3380
                           source=self.source_config_file)
        self.r = self.pyrpl.rp

    @classmethod
    def tearDownAll(self):
        print("=======TEARING DOWN " + str(self.__class__) + " ===========")
        # none of the below stuff works properly, all introduce more errors...
        # shut down the gui if applicable
        # -> this requires some other functions
        # at least stop all acquisitions
        #self.pyrpl.na.stop()
        #self.pyrpl.scope.stop()
        #self.pyrpl.specan.stop()
        #for pid in self.pyrpl.pids.all_modules:
        #    pid.widget.timer_ival.stop() # Already done in self.pyrpl.end()
        # for now a workaround: prevent reconnection after closing of
        # the connection
        #self.r.parameters['hostname'] = 'unavailable'
        # also kill the ssh such that no more fpga flashing can occur
        # does not work now
        #del self.r.ssh
        # properly close the connections
        self.pyrpl.end()  # rp.end()
        # delete the configfile
        self.erase_temp_file()


class TestMyPyrpl(TestPyrpl):
    """ example for a derived test class"""
    def test_pyrpl(self):
        assert (self.pyrpl is not None)<|MERGE_RESOLUTION|>--- conflicted
+++ resolved
@@ -47,18 +47,13 @@
     @classmethod
     def setUpAll(self):
         print("=======SETTING UP " + str(self.__class__) + " ===========")
-<<<<<<< HEAD
-        self.pyrpl = Pyrpl(config="tests_temp",
-=======
         # these tests wont succeed without the hardware
         #if os.environ['REDPITAYA_HOSTNAME'] == 'unavailable':
         #    self.pyrpl = None
         #    self.r = None
         #else:
         self.erase_temp_file() # also before (for instance in case of Ctrl-C)
-
         self.pyrpl = Pyrpl(config=self.tmp_config_file,
->>>>>>> 4cff3380
                            source=self.source_config_file)
         self.r = self.pyrpl.rp
 
