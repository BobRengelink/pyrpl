"""
The parameters of the lockbox are controlled by descriptors deriving from
BaseAttribute.

An attribute is a field that can be set or get by several means:
      - programmatically: module.attribute = value
      - graphically: attribute.create_widget(module) returns a widget to
        manipulate the value
      - via loading the value in a config file for permanent value preservation

Of course, the gui/parameter file/actual values have to stay "in sync" each
time the attribute value is changed. The necessary mechanisms are happening
behind the scene, and they are coded in this file.
"""

from __future__ import division
from functools import partial
from .pyrpl_utils import recursive_getattr, recursive_setattr
from .widgets.attribute_widgets import BoolAttributeWidget, \
                                       FloatAttributeWidget, \
                                       FilterAttributeWidget, \
                                       IntAttributeWidget, \
                                       SelectAttributeWidget, \
                                       StringAttributeWidget, \
                                       ListComplexAttributeWidget, \
                                       FrequencyAttributeWidget, \
                                       ListFloatAttributeWidget, \
                                       BoolIgnoreAttributeWidget, \
                                       TextAttributeWidget, \
                                       CurveAttributeWidget, \
<<<<<<< HEAD
                                       CurveSelectAttributeWidget

=======
                                       CurveSelectAttributeWidget, \
                                       LedAttributeWidget
>>>>>>> a1685913
from .curvedb import CurveDB
from collections import OrderedDict
import logging
import sys
import numpy as np
import numbers
from PyQt4 import QtCore, QtGui


logger = logging.getLogger(name=__name__)

#way to represent the smallest positive value
#needed to set floats to minimum count above zero
epsilon = sys.float_info.epsilon


class BaseAttribute(object):
    """base class for attribute - only used as a placeholder"""

class BaseProperty(BaseAttribute):
    """
    A Property is a special type of attribute that is not mapping a fpga value,
    but rather an attribute _name of the module. This is used mainly in
    SoftwareModules

    An attribute is a field that can be set or get by several means:
      - programmatically: module.attribute = value
      - graphically: attribute.create_widget(module) returns a widget to
        manipulate the value
      - via loading the value in a config file for permanence

    The concrete derived class need to have certain attributes properly
    defined:
      - widget_class: the class of the widget to use for the gui (see
        attribute_widgets.py)
      - a function set_value(instance, value) that effectively sets the value
        (on redpitaya or elsewhere)
      - a function get_value(instance) that reads the value from
        wherever it is stored internally
    """
    _widget_class = None
    widget = None
    default = None

    def __init__(self,
                 default=None,
                 doc="",
                 ignore_errors=False,
                 call_setup=False):
        """
        default: if provided, the value is initialized to it
        """
        if default is not None:
            self.default = default
        self.call_setup = call_setup
        self.ignore_errors = ignore_errors
        self.__doc__ = doc

    def __set__(self, obj, value):
        """
        This function is called for any BaseAttribute, such that all the gui
        updating, and saving to disk is done automatically. The real work is
        delegated to self.set_value.
        """
        value = self.validate_and_normalize(obj, value)
        self.set_value(obj, value)
        # save new value in config, lauch signal and possibly call setup()
        self.value_updated(obj, value)#self.get_value(obj))

    def validate_and_normalize(self, obj, value):
        """
        This function should raise an exception if the value is incorrect.
        Normalization can be:
           - returning value.name if attribute "name" exists
           - rounding to nearest multiple of step for float_registers
           - rounding elements to nearest valid_frequencies for FilterAttributes
        """
        return value  # by default any value is valid

    def value_updated(self, module, value):
        """
        Once the value has been changed internally, this function is called to perform the following actions:
         - launch the signal module._signal_launcher.attribute_changed (this is used in particular for gui update)
         - saves the new value in the config file (if flag module._autosave_active is True).
         - calls the callback function if the attribute is in module.callback
         Note for developers:
         we might consider moving the 2 last points in a connection behind the signal "attribute_changed".
        """
        self.launch_signal(module, value)
        if module._autosave_active:  # (for module, when module is slaved, don't save attributes)
            if self.name in module._setup_attributes:
                self.save_attribute(module, value)
        if self.call_setup and not module._setup_ongoing:
            # call setup unless a bunch of attributes are being changed together.
            module.setup()
        return value

    def __get__(self, instance, owner):
        # self.parent = instance
        #store instance in memory <-- very bad practice: there is one Register for the class
        # and potentially many obj instances (think of having 2 redpitayas in the same python session), then
        # _read should use different clients depending on which obj is calling...)
        if instance is None:
            return self
        return self.get_value(instance)

    def launch_signal(self, module, new_value):
        """
        Updates the widget with the module's value.
        """
        # if self.name in module._widget.attribute_widgets:
        #   module._widget.attribute_widgets[self.name].update_widget()
        #if self.name in module._gui_attributes:
        try:
            module._signal_launcher.update_attribute_by_name.emit(self.name,
                                                             [new_value])
        except AttributeError as e:  # occurs if nothing is connected (TODO:
            # remove this)
            module._logger.error("Erro in launch_signal of %s: %s",
                                 module.name, e)

    def save_attribute(self, module, value):
        """
        Saves the module's value in the config file.
        """
        module.c[self.name] = value

    def _create_widget(self, module, widget_name=None):
        """
        Creates a widget to graphically manipulate the attribute.
        """
        if self._widget_class is None:
            logger.warning("Module %s of type %s is trying to create a widget "
                           "for %s, but no _widget_class is defined!",
                           str(module), type(module), self.name)
            return None
        widget = self._widget_class(self.name, module, widget_name=widget_name)
        return widget

    def get_value(self, obj):
        if not hasattr(obj, '_' + self.name):
            setattr(obj, '_' + self.name, self.default)
        return getattr(obj, '_' + self.name)

    def set_value(self, obj, val):
        setattr(obj, '_' + self.name, val)


class BaseRegister(BaseProperty):
    """Registers implement the necessary read/write logic for storing an attribute on the redpitaya.
    Interface for basic register of type int. To convert the value between register format and python readable
    format, registers need to implement "from_python" and "to_python" functions"""
    default = None
    def __init__(self, address, bitmask=None, **kwargs):
        self.address = address
        self.bitmask = bitmask
        BaseProperty.__init__(self, **kwargs)

    def _writes(self, obj, addr, v):
        return obj._writes(addr, v)

    def _reads(self, obj, addr, l):
        return obj._reads(addr, l)

    def _write(self, obj, addr, v):
        return obj._write(addr, v)

    def _read(self, obj, addr):
        return obj._read(addr)

    def get_value(self, obj):
        """
        Retrieves the value that is physically on the redpitaya device.
        """
        # self.parent = obj  # store obj in memory
        if self.bitmask is None:
            return self.to_python(obj, obj._read(self.address))
        else:
            return self.to_python(obj, obj._read(self.address) & self.bitmask)

    def set_value(self, obj, val):
        """
        Sets the value on the redpitaya device.
        """
        if self.bitmask is None:
            obj._write(self.address, self.from_python(obj, val))
        else:
            act = obj._read(self.address)
            new = act & (~self.bitmask) | (int(self.from_python(obj, val)) & self.bitmask)
            obj._write(self.address, new)

    def __set__(self, obj, value):
        """
        this is very similar to the __set__ function of the parent,
        but here, value_updated is called with the return from
        validate_and_normalize instead of with the new from get_value in
        order to save one read operation.
        """
        value = self.validate_and_normalize(obj, value)
        self.set_value(obj, value)
        # save new value in config, lauch signal and possibly call setup()
        self.value_updated(obj, value)


class BoolProperty(BaseProperty):
    """
    A property for a boolean value
    """
    _widget_class = BoolAttributeWidget
    default = False

    def validate_and_normalize(self, obj, value):
        """
        Converts value to bool.
        """
        return bool(value)


class LedProperty(BoolProperty):
    _widget_class = LedAttributeWidget

    def __init__(self,
                 true_function = None,
                 false_function = None,
                 **kwargs):
        """
        default: if provided, the value is initialized to it
        """
        self.true_function = true_function or self.true_function
        self.false_function = false_function or self.false_function
        super(LedProperty, self).__init__(**kwargs)

    def set_value(self, obj, val):
        try:
            if val:
                self.true_function(obj)
            else:
                self.false_function(obj)
        except TypeError as e:
            obj._logger.debug('Cannot call %s of %s.%s: %s',
                              'true_function' if val else 'false_function',
                              obj.name, self.name, e)
        else:
            super(LedProperty, self).set_value(obj, val)


class BoolRegister(BaseRegister, BoolProperty):
    """Inteface for boolean values, 1: True, 0: False.
    invert=True inverts the mapping"""
    def __init__(self, address, bit=0, bitmask=None, invert=False, **kwargs):
        self.bit = bit
        assert type(invert) == bool
        self.invert = invert
        BaseRegister.__init__(self, address=address, bitmask=bitmask)
        BoolProperty.__init__(self, **kwargs)

    def to_python(self, obj, value):
        value = bool((value >> self.bit) & 1)
        if self.invert:
            value = not value
        return value

    def from_python(self, obj, val):
        if self.invert:
            val = not val
        if val:
            towrite = obj._read(self.address) | (1 << self.bit)
        else:
            towrite = obj._read(self.address) & (~(1 << self.bit))
        return towrite


class BoolIgnoreProperty(BoolProperty):
    """
    An attribute for booleans
    """
    _widget_class = BoolIgnoreAttributeWidget
    default = False

    def validate_and_normalize(self, obj, value):
        """
        Converts value to bool.
        """
        if isinstance(value, str):  # used to be basestring
            if value.lower() == 'true':
                return True
            elif value.lower() == 'false':
                return False
            else:
                return 'ignore'
        else:
            return bool(value)


class IORegister(BoolRegister):
    """Interface for digital outputs
    if argument outputmode is True, output mode is set, else input mode"""
    def __init__(self, read_address, write_address, direction_address,
                 outputmode=True, **kwargs):
        if outputmode:
            address = write_address
        else:
            address = read_address
        self.direction_address = direction_address
        # self.direction = BoolRegister(direction_address,bit=bit, **kwargs)
        self.outputmode = outputmode  # set output direction
        BoolRegister.__init__(self, address=address, **kwargs)

    def direction(self, obj, v=None):
        """ sets the direction (inputmode/outputmode) for the Register """
        if v is None:
            v = self.outputmode
        if v:
            v = obj._read(self.address) | (1 << self.bit)
        else:
            v = obj._read(self.direction_address) & (~(1 << self.bit))
        obj._write(self.direction_address, v)

    def get_value(self, obj):
        self.direction(obj)
        return BoolRegister.get_value(self, obj)

    def set_value(self, obj, val):
        self.direction(obj)
        return BoolRegister.set_value(self, obj, val)


class NumberProperty(BaseProperty):
    """
    Abstract class for ints and floats
    """
    _widget_class = IntAttributeWidget
    default = 0

    def __init__(self,
                 min=-np.inf,
                 max=np.inf,
                 increment=1,
                 **kwargs):
        self.min = min
        self.max = max
        self.increment = increment
        BaseProperty.__init__(self, **kwargs)

    def _create_widget(self, module, widget_name=None):
        widget = BaseProperty._create_widget(self, module,
                                             widget_name=widget_name)
        widget.set_increment(self.increment)
        widget.set_maximum(self.max)
        widget.set_minimum(self.min)
        return widget

    def validate_and_normalize(self, obj, value):
        """
        Saturates value with min and max.
        """
        return max(min(value, self.max), self.min)


class IntProperty(NumberProperty):
    def validate_and_normalize(self, obj, value):
        """
        Accepts float, but rounds to integer
        """
        return NumberProperty.validate_and_normalize(self,
                                                     obj,
                                                     int(round(value)))


class IntRegister(BaseRegister, IntProperty):
    """
    Register for integer values encoded on less than 32 bits.
    """
    def __init__(self, address, bits=32, bitmask=None, **kwargs):
        self.bits = bits
        self.size = int(np.ceil(float(self.bits) / 32))
        BaseRegister.__init__(self, address=address, bitmask=bitmask)
        if not 'min' in kwargs: kwargs['min'] = 0
        if not 'max' in kwargs: kwargs['max'] = 2**self.bits-1
        IntProperty.__init__(self,
                             **kwargs)

    def to_python(self, obj, value):
        return int(value)

    def from_python(self, obj, value):
        return int(value)


class ConstantIntRegister(IntRegister):
    """
    Implements an int register that only interacts with the FPGA once and
    subsequently returns the first read value from python memory.
    """
    def get_value(self, obj):
        try:
            return getattr(obj, '_' + self.name)
        except AttributeError:
            value = super(ConstantIntRegister, self).get_value(obj)
            setattr(obj, '_' + self.name, value)
            return value


class LongRegister(IntRegister):
    """Interface for register of python type int/long with arbitrary length 'bits' (effectively unsigned)"""
    def get_value(self, obj):
        values = obj._reads(self.address, self.size)
        value = int(0)
        for i in range(self.size):
            value += int(values[i]) << (32 * i)
        if self.bitmask is None:
            return self.to_python(obj, value)
        else:
            return (self.to_python(obj, value) & self.bitmask)

    def set_value(self, obj, val):
        val = self.from_python(obj, val)
        values = np.zeros(self.size, dtype=np.uint32)
        if self.bitmask is None:
            for i in range(self.size):
                values[i] = (val >> (32 * i)) & 0xFFFFFFFF
        else:
            act = obj._reads(self.address, self.size)
            for i in range(self.size):
                localbitmask = (self.bitmask >> 32 * i) & 0xFFFFFFFF
                values[i] = ((val >> (32 * i)) & localbitmask) | \
                            (int(act[i]) & (~localbitmask))
        obj._writes(self.address, values)


class FloatProperty(NumberProperty):
    """
    An attribute for a float value.
    """
    _widget_class = FloatAttributeWidget
    default = 0.0

    def validate_and_normalize(self, obj, value):
        """
        Try to convert to float, then saturates with min and max
        """
        return NumberProperty.validate_and_normalize(self,
                                                     obj,
                                                     float(value))


class FloatRegister(IntRegister, FloatProperty):
    """Implements a fixed point register, seen like a (signed) float from python"""
    def __init__(self, address,
                 bits=14,  # total number of bits to represent on fpga
                 bitmask=None,
                 norm=1.0,  # fpga value corresponding to 1 in python
                 signed=True,  # otherwise unsigned
                 invert=False,  # if False: FPGA=norm*python, if True: FPGA=norm/python
                 **kwargs):
        IntRegister.__init__(self, address=address, bits=bits, bitmask=bitmask)
        self.invert = invert
        self.signed = signed
        self.norm = float(norm)
        if 'increment' not in kwargs:
            kwargs['increment'] = 1.0/self.norm
        if 'max' not in kwargs:
            kwargs['max'] = (float(2 ** (self.bits - int(self.signed)) - 1) / self.norm)
        if 'min' not in kwargs:
            if self.signed:
                kwargs['min'] = - float(2 ** (self.bits - int(self.signed))) / self.norm
            else:
                kwargs['min'] = 0
        FloatProperty.__init__(self, **kwargs)

    def to_python(self, obj, value):
        # 2's complement
        if self.signed:
            if value >= 2 ** (self.bits - 1):
                value -= 2 ** self.bits
        # normalization
        if self.invert:
            if value == 0:
                return float(0)
            else:
                return 1.0 / float(value) / self.norm
        else:
            return float(value) / self.norm

    def from_python(self, obj, value):
        # round and normalize
        if self.invert:
            if value == 0:
                v = 0
            else:
                v = int(round(1.0 / float(value) * self.norm))
        else:
            v = int(round(float(value) * self.norm))
            # make sure small float values are not rounded to zero
        if (v == 0 and value > 0):
            v = 1
        elif (v == 0 and value < 0):
            v = -1
        if self.signed:
            # saturation
            if (v >= 2 ** (self.bits - 1)):
                v = 2 ** (self.bits - 1) - 1
            elif (v < -2 ** (self.bits - 1)):
                v = -2 ** (self.bits - 1)
            # 2's complement
            if (v < 0):
                v += 2 ** self.bits
        else:
            v = abs(v)  # take absolute value
            # unsigned saturation
            if v >= 2 ** self.bits:
                v = 2 ** self.bits - 1
        return v

    def validate_and_normalize(self, obj, value):
        """
        For unsigned registers, takes the absolute value of the given value.
        Rounds to the nearest value authorized by the register granularity,
        then does the same as FloatProperty (==NumberProperty).
        """
        if not self.signed:
            value = abs(value)
        return FloatProperty.validate_and_normalize(self, obj,
                                round(value/self.increment)*self.increment)


class GainRegister(FloatRegister):
    """
    A register used mainly for gains, that replaces round-off to zero by
    round-off to the lowest-possible value.
    """
    def validate_and_normalize(self, obj, value):
        rounded_value = FloatRegister.validate_and_normalize(self, obj, value)
        if rounded_value == 0 and value != 0:  # value was rounded off to zero
            rounded_value = FloatRegister.validate_and_normalize(
                self, obj, np.abs(self.increment)*np.sign(value))
            obj._logger.warning("Avoided rounding value %.1e of the "
                                "gain register %s to zero. Setting it to %.1e "
                                "instead. ", value, self.name, rounded_value)
        if value > self.max or value < self.min:
            obj._logger.warning("Requested gain for %s.%s is outside the "
                                "bounds allowed by the hardware. Desired "
                                "gain of %.1e is capped to %.1e. ",
                                obj.name, self.name, value, rounded_value)
        return rounded_value


class FrequencyProperty(FloatProperty):
    """
    An attribute for frequency values
    Same as FloatAttribute, except it cannot become negative.
    """
    _widget_class = FrequencyAttributeWidget

    def __init__(self, **kwargs):
        if 'min' not in kwargs:
            kwargs['min'] = 0
        FloatProperty.__init__(self, **kwargs)


class FrequencyRegister(FloatRegister, FrequencyProperty):
    """Registers that contain a frequency as a float in units of Hz"""
    # attention: no bitmask can be defined for frequencyregisters
    CLOCK_FREQUENCY = 125e6

    def __init__(self, address, **kwargs):
        FloatRegister.__init__(self, address, **kwargs)
        self.min = 0
        self.max = self.CLOCK_FREQUENCY / 2.0
        self.increment = self.CLOCK_FREQUENCY / 2 ** self.bits

    def from_python(self, obj, value):
        # make sure small float values are not rounded to zero
        value = abs(float(value) / obj._frequency_correction)
        if (value == epsilon):
            value = 1
        else:
            # round and normalize
            value = int(round(
                value / self.CLOCK_FREQUENCY * 2 ** self.bits))  # Seems correct (should not be 2**bits -1): 125 MHz
            # out of reach because 2**bits is out of reach
        return value

    def to_python(self, obj, value):
        return 125e6 / 2 ** self.bits * float(
            value) * obj._frequency_correction

    def validate_and_normalize(self, obj, value):
        """
        Same as FloatRegister, except the value should be positive.
        """
        return FrequencyProperty.validate_and_normalize(self, obj,
                        FloatRegister.validate_and_normalize(self, obj, value))


class PhaseProperty(FloatProperty):
    """
    An attribute to represent a phase
    """
    def validate_and_normalize(self, obj, value):
        """
        Rejects anything that is not float, and takes modulo 360
        """
        return FloatProperty.validate_and_normalize(self,
                                                    obj,
                                                    value % 360.)


class PhaseRegister(FloatRegister, PhaseProperty):
    """Registers that contain a phase as a float in units of degrees."""
    def __init__(self, address, bits=32, bitmask=None, invert=False, **kwargs):
        FloatRegister.__init__(self, address=address, bits=bits,
                               bitmask=bitmask, invert=invert)
        PhaseProperty.__init__(self, increment=360. / 2 ** bits, **kwargs)

    def from_python(self, obj, value):
        if self.invert:
            value = float(value) * (-1)
        return int(round(float(value) / 360 * 2 ** self.bits) % 2 ** self.bits)

    def to_python(self, obj, value):
        phase = float(value) / 2 ** self.bits * 360
        if self.invert:
            phase *= -1
        return phase % 360.0

    def validate_and_normalize(self, obj, value):
        """
        Rounds to nearest authorized register value and take modulo 360
        """
        return ((int(round(float(value) / 360 * 2 ** self.bits)) / 2 ** self.bits) * 360.) % 360.0


class FilterProperty(BaseProperty):
    """
    An attribute for a list of bandwidth. Each bandwidth has to be chosen in a list given by
    self.valid_frequencies(module) (evaluated at runtime). If floats are provided, they are normalized to the
    nearest values in the list. Individual floats are also normalized to a singleton.
    The number of elements in the list are also defined at runtime.
    A property for a list of float values to be chosen in valid_frequencies(module).
    """
    _widget_class = FilterAttributeWidget

    def validate_and_normalize(self, obj, value):
        """
        Returns a list with the closest elements in module.valid_frequencies
        """
        if not np.iterable(value):
            value = [value]
        return [min([opt for opt in self.valid_frequencies(obj)],
                    key=lambda x: abs(x - val)) for val in value]

    def get_value(self, obj):
        if not hasattr(obj, '_' + self.name):
            # choose any value in the options as default.
            default = self.valid_frequencies(obj)[0]
            setattr(obj, '_' + self.name, default)
        return getattr(obj, '_' + self.name)

    def set_value(self, obj, value):
        return BaseProperty.set_value(self, obj, value)

    def valid_frequencies(self, module):
        raise NotImplementedError("this is a baseclass, your derived class "
                                  "must implement the following function")


class FilterRegister(BaseRegister, FilterProperty):
    """
    Interface for up to 4 low-/highpass filters in series (filter_block.v)
    """
    _widget_class = FilterAttributeWidget

    def __init__(self, address, filterstages, shiftbits, minbw, **kwargs):
        self.filterstages = filterstages
        self.shiftbits = shiftbits
        self.minbw = minbw
        BaseRegister.__init__(self, address=address)
        FilterProperty.__init__(self, **kwargs)

    def read_and_save(self, obj, attr_name):
        # save the value of constants saved in the fpga upon first execution
        # in order to only read the corresponding register once
        var_name = "_" + self.name + "_" + attr_name
        if not hasattr(obj, var_name):
            setattr(obj, var_name, obj._read(getattr(self, attr_name)))
        return getattr(obj, var_name)

    def _FILTERSTAGES(self, obj):
        return self.read_and_save(obj, "filterstages")

    def _SHIFTBITS(self, obj):
        return self.read_and_save(obj, "shiftbits")

    def _MINBW(self, obj):
        return self.read_and_save(obj, "minbw")

    def _MAXSHIFT(self, obj):
        def clog2(x):
            """ mirrors the function clog2 in verilog code """
            if x < 2:
                return 1
            elif x > 2**32:
                return -1
            elif x > 2**31:
                return 32
            else:
                return int(np.floor(np.log2(float(x))))+1
        return clog2(125000000.0/float(self._MINBW(obj)))

    #def _ALPHABITS(self, obj):
    #    return int(np.ceil(np.log2(125000000.0 / self._MINBW(obj))))

    def valid_frequencies(self, obj):
        """ returns a list of all valid filter cutoff frequencies"""
        #valid_bits = range(0, self._MAXSHIFT(obj)-1)  # this is possible
        valid_bits = range(0, self._MAXSHIFT(obj)-2)  # this gives reasonable results (test_filter)
        pos = list([self.to_python(obj, b | 0x1 << 7) for b in valid_bits])
        pos = [int(val) if not np.iterable(val) else int(val[0]) for val in pos]
        neg = [-val for val in reversed(pos)]
        valid_frequencies = neg + [0] + pos
        if obj is not None and not hasattr(obj, self.name+'_options') and not hasattr(obj.__class__, self.name+'_options'):
            setattr(obj, self.name+'_options', valid_frequencies)
        return valid_frequencies

    # empirical correction factors for the cutoff frequencies in order to be
    # able to accurately model implemented bandwidth with an analog
    # butterworth filter. Works well up to 5 MHz. See unittest test_inputfilter
    correction_factors = {0.5: 0.7,
                          0.25: 1.65,
                          0.125: 1.17,
                          0.0625: 1.08,
                          0.03125: 1.04,
                          0.015625: 1.02,
                          0.0078125: 1.01,
                          0.001953125: 1.0,
                          0.00390625: 1.0}

    def to_python(self, obj, value):
        """
        returns a list of bandwidths for the low-pass filter cascade before the module
        negative bandwidth stands for high-pass instead of lowpass, 0 bandwidth for bypassing the filter
        """
        filter_shifts = value
        bandwidths = []
        for i in range(self._FILTERSTAGES(obj)):
            v = (filter_shifts >> (i * 8)) & 0xFF
            shift = v & (2 ** self._SHIFTBITS(obj) - 1)
            filter_on = ((v >> 7) == 0x1)
            highpass = (((v >> 6) & 0x1) == 0x1)
            if filter_on:
                # difference equation is
                # y[n] = (1-alpha)*y[n-1] + alpha*x[n]
                alpha = float(2 ** shift) / (2 ** self._MAXSHIFT(obj))
                # old formula
                #bandwidth = alpha * 125e6 / 2 / np.pi
                # new, more correct formula (from Oppenheim-Schafer p. 70)
                bandwidth = -np.log(1.0-alpha)/2.0/np.pi*125e6
                # here comes a nasty bugfix to make it work (see issue 242)
                if alpha in self.correction_factors:
                    bandwidth *= self.correction_factors[alpha]
                if highpass:
                    bandwidth *= -1.0
            else:
                bandwidth = 0
            bandwidths.append(bandwidth)
        if len(bandwidths) == 1:
            return bandwidths[0]
        else:
            return bandwidths

    def from_python(self, obj, value):
        try:
            v = list(value)[:self._FILTERSTAGES(obj)]
        except TypeError:
            v = list([value])[:self._FILTERSTAGES(obj)]
        filter_shifts = 0
        for i in range(self._FILTERSTAGES(obj)):
            if len(v) <= i:
                bandwidth = 0
            else:
                bandwidth = float(v[i])
            if bandwidth == 0:
                continue
            else:
                # old formula
                #alpha = np.abs(bandwidth)*2*np.pi/125e6
                # new formula
                alpha = 1.0 - np.exp(-np.abs(bandwidth)*2.0*np.pi/125e6)
                if alpha in self.correction_factors:
                    bandwidth /= self.correction_factors[alpha]
                    alpha = 1.0 - np.exp(-np.abs(bandwidth)*2.0*np.pi/125e6)
                shift = int(np.round(np.log2(alpha*(2**self._MAXSHIFT(obj)))))
                if shift < 0:
                    shift = 0
                elif shift > (2**self._SHIFTBITS(obj) - 1):
                    shift = (2**self._SHIFTBITS(obj) - 1)
                shift += 2**7  # turn this filter stage on
                if bandwidth < 0:
                    shift += 2**6  # turn this filter into a highpass
                filter_shifts += shift * 2**(8*i)
        return filter_shifts


class AttributeList(list):
    """
    A list of attributes.

    This class is not an attribute/property by itself, but is the object
    returned by AttributeListProperty that correctly extends list methods to
    communicate a change in the list throughout pyrpl.

    When a list-specific operation is performed that alters the values,
    the AttributeListProperty object is informed about this and will ensure
    the correct propagation of the signal.
    """
    def __init__(self, parent, module, *args, **kwargs):
        self._parent = parent
        self._module = module
        super(AttributeList, self).__init__(*args, **kwargs)

    # insert, __setitem__, and __delitem__ completely describe the behavior
    def insert(self, index, new):
        new = self._parent.validate_and_normalize_element(self._module, new)
        super(AttributeList, self).insert(index, new)
        self._parent.list_changed(self._module, "insert", index, new)

    def __setitem__(self, index, value):
        # rely on parent's validate_and_normalize function
        value = self._parent.validate_and_normalize_element(self._module, value)
        # set value
        self[index] = value
        self._parent.list_changed(self._module, "setitem", index, value)

    def __delitem__(self, index=-1):
        super(AttributeList, self).pop(index)
        self._parent.list_changed(self._module, "delitem", index)

    # other convenience functions that are based on above axioms
    def append(self, new):
        self.insert(self.__len__(), new)

    def extend(self, iterable):
        for i in iterable:
            self.append(i)

    def pop(self, index=-1):
        # get attributes
        item = self[index]
        self.__delitem__(index)
        return item

    def remove(self, value):
        self.__delitem__(self.index(value))

    def clear(self):
        while len(self)>0:
            self.__delitem__()

    def copy(self):
        return list(self)

    def sort(self, key=None, reverse=False):
        sorted = self.copy().sort(key=key, reverse=reverse)
        for i, v in enumerate(sorted):
            self[i] = v

    def reverse(self):
        reversed = self.copy()
        reversed.reverse()
        for i, v in enumerate(reversed):
            self[i] = v


class BasePropertyListProperty(BaseProperty):
    """
    An arbitrary length list of items that behave like BaseProperty.

    A derived class FloatPropertyListProperty(BasePropertyListProperty)
    will behave as a list of FloatProperty-like items.
    """
    default = []
    #_widget_class = None

    @property
    def element_cls(self):
        """ the class of the elements of the list """
        return super(BasePropertyListProperty, self)

    def validate_and_normalize(self, obj, value):
        """
        Converts the value into a list.
        """
        return list(value)

    def validate_and_normalize_element(self, obj, val):
        return self.element_cls.validate_and_normalize(obj, val)

    def get_value(self, obj):
        if not hasattr(obj, '_' + self.name):
            # make a new AttributeList, pass to it the instance of obj
            value = AttributeList(self, obj, self.default)
            setattr(obj, '_' + self.name, value)
        return getattr(obj, '_' + self.name)

    def set_value(self, obj, val):
        current = self.get_value(obj)
        try:  # block repetitive calls to setup
            call_setup, self.call_setup = self.call_setup, False
            # replace the already existing list elements and append new ones
            for i, v in enumerate(val):
                try:
                    current[i] = v
                except IndexError:
                    current.append(v)
            # remove the trailing items
            while len(current) > i+1:
                current.pop()
        finally:
            self.call_setup = call_setup

    def list_changed(self, module, operation, index, value=None):
        current_list = self.get_value(module)
        self.value_updated(module, current_list)
        # send another, more detailed signal on the list change
        self.launch_signal(module, current_list,
                           appendix=[operation, index, value])

    def launch_signal(self, module, new_value, appendix=[]):
        try:
            module._signal_launcher.update_attribute_by_name.emit(self.name,
                                                    [new_value]+appendix)
        except AttributeError as e:  # occurs if nothing is connected
            module._logger.error("Erro in launch_signal of %s: %s",
                                        module.name, e)

    # def _create_widget(self, module, widget_name=None):
    #     """
    #     Creates a widget to graphically manipulate the attribute.
    #     """
    #     if self._widget_class is None:
    #         logger.warning("Module %s of type %s is trying to create a widget "
    #                        "for %s, but no _widget_class is defined!",
    #                        str(module), type(module), self.name)
    #         return None
    #     widget = self._widget_class(self.name, module, widget_name=widget_name)
    #     return widget

    # if operation == "delitem":
    #     pass
    # elif operation == "setitem":
    #     pass
    # elif operation == "insert":
    #     pass


class FloatAttributeListProperty(BasePropertyListProperty, FloatProperty):
    pass


class FloatListProperty(FloatProperty):
    """
    An arbitrary length list of float numbers.
    """
    default = [0.]
    _widget_class = ListFloatAttributeWidget

    def validate_and_normalize(self, obj, value):
        """
        Converts the value in a list of float numbers.
        """
        if not np.iterable(value):
            value = [value]
        return [self.validate_and_normalize_element(obj, val) for val in value]

    def validate_and_normalize_element(self, obj, val):
        return super(FloatListProperty, self).validate_and_normalize(obj, val)


class ComplexListProperty(FloatListProperty):
    """
    An arbitrary length list of complex numbers.
    """
    _widget_class = ListComplexAttributeWidget

    def validate_and_normalize_element(self, obj, val):
        val = complex(val)
        re = super(ComplexListProperty, self).validate_and_normalize_element(
            obj, val.real)
        im = super(ComplexListProperty, self).validate_and_normalize_element(
            obj, val.imag)
        return complex(re, im)


class PWMRegister(FloatRegister):
    """
    FloatRegister that defines the PWM voltage similar to setting a float.
    """
    # See FPGA code for a more detailed description on how the PWM works
    def __init__(self, address, CFG_BITS=24, PWM_BITS=8, **kwargs):
        self.CFG_BITS = int(CFG_BITS)
        self.PWM_BITS = int(PWM_BITS)
        FloatRegister.__init__(self, address=address, bits=14, norm=1, **kwargs)
        self.min = 0   # voltage of pwm outputs ranges from 0 to 1.8 volts
        self.max = 1.8
        self.increment = (self.max-self.min)/2**(self.bits-1)  # actual resolution is 14 bits (roughly 0.1 mV incr.)

    def to_python(self, obj, value):
        value = int(value)
        pwm = float(value >> (self.CFG_BITS - self.PWM_BITS) & (2 ** self.PWM_BITS - 1))
        mod = value & (2 ** (self.CFG_BITS - self.PWM_BITS) - 1)
        postcomma = float(bin(mod).count('1')) / (self.CFG_BITS - self.PWM_BITS)
        voltage = 1.8 * (pwm + postcomma) / 2 ** self.PWM_BITS
        if voltage > 1.8:
            logger.error("Readout value from PWM (%h) yields wrong voltage %f",
                         value, voltage)
        return voltage

    def from_python(self, obj, value):
        # here we don't bother to minimize the PWM noise
        # room for improvement is in the low -> towrite conversion
        value = 0 if (value < 0) else float(value) / 1.8 * (2 ** self.PWM_BITS)
        high = np.floor(value)
        if (high >= 2 ** self.PWM_BITS):
            high = 2 ** self.PWM_BITS - 1
        low = int(np.round((value - high) * (self.CFG_BITS - self.PWM_BITS)))
        towrite = int(high) << (self.CFG_BITS - self.PWM_BITS)
        towrite += ((1 << low) - 1) & ((1 << self.CFG_BITS) - 1)
        return towrite


class StringProperty(BaseProperty):
    """
    An attribute for string (there is no corresponding StringRegister).
    """
    _widget_class = StringAttributeWidget
    default = ""

    def validate_and_normalize(self, obj, value):
        """
        Convert argument to string
        """
        return str(value)


class TextProperty(StringProperty):
    """
    Same as StringProperty, but the gui displays it as multi-line text.
    """
    _widget_class = TextAttributeWidget


class SelectProperty(BaseProperty):
    """
    An attribute for a multiple choice value.

    The options can be specified at the object creation as a list or an
    (ordered) dict, or as a callable with one argument (which is None or the
    module that contains this attribute, depending on when the call is made).
    Options can be specified at attribute creation, but it can also be updated
    later on a per-module basis using change_options(new_options). If
    options are callable, they are evaluated every time they are needed.
    """
    _widget_class = SelectAttributeWidget
    default = None

    def __init__(self,
                 options=[],
                 **kwargs):
        self.default_options = options
        BaseProperty.__init__(self, **kwargs)

    @property
    def __doc__(self):
        # Append available options to docstring
        return self.doc + "\r\nOptions:\r\n" + str(list(self.options(None)))

    @__doc__.setter
    def __doc__(self, value):
        self.doc = value

    def get_default(self, instance):
        """ returns the default value. default is pre-defined value
        if that is not a valid option. Otherwise the first valid option
        is taken, and if that is not possible (no options), None is taken. """
        default = self.default  # internal default
        # at startup, we cannot access the instance, so we must continue without it
        if instance is not None:
            # make sure default is stored in the instance, such that it can be easily modified
            if not hasattr(instance, '_' + self.name + '_' + 'default'):
                setattr(instance, '_' + self.name + '_' + 'default', default)
            default = getattr(instance, '_' + self.name + '_' + 'default')
        # make sure default is a valid option
        options = self.options(instance)
        if not default in options:
            # if not valid, default default is the first options
            default = list(options)[0]
        # if no options are availbale, fall back to None
        if default is None:
            logger.warning("Default of SelectProperty %s "
                           "is None. ", self.name)
        return default

    def options(self, instance=None):
        """
        options are evaluated at run time. options may be callable with instance as optional argument.
        """
        options = self.default_options
        # at startup, we cannot access the instance, so we must continue without it
        if instance is not None:
            # make sure default is stored in the instance, such that it can be easily modified
            if not hasattr(instance, '_' + self.name + '_' + 'options'):
                setattr(instance, '_' + self.name + '_' + 'options', options)
            options = getattr(instance, '_' + self.name + '_' + 'options')
        if callable(options):
            try:
                options = options(instance)
            except (TypeError, AttributeError):
                try:
                    options = options()
                except (TypeError, AttributeError):
                    options = OrderedDict()
        if not hasattr(options, "keys"):
            options = OrderedDict([(v, v) for v in options])
        if len(options) == 0:
            logger.debug("SelectProperty %s of module %s has no options!", self.name, instance)
            options = {None: None}
        # check whether options keys have changed w.r.t. last time and emit a signal in that
        # case. Also create a list of valid options in the parent module called
        # self.name+'_options'.
        if instance is not None:
            try:
                lastoptions = getattr(instance, '_' + self.name + '_lastoptions')
            except AttributeError:
                lastoptions = None
            if options != lastoptions:
                setattr(instance, '_' + self.name + '_lastoptions', options)
                # save the keys for the user convenience
                setattr(instance, self.name + '_options', list(options.keys()))
                instance._signal_launcher.change_options.emit(self.name,
                                                              list(options))
        # return the actual options
        return options

    def change_options(self, instance, new_options):
        """
        Changes the possible options acceptable by the Attribute
          - New validation takes effect immediately (otherwise a script involving 1. changing the options/2. selecting
          one of the new options could not be executed at once)
          - Update of the ComboxBox is performed behind a signal-slot mechanism to be thread-safe
          - If the current value is not in the new_options, then value is changed to some available option
        """
        setattr(instance, '_' + self.name + '_' + 'options', new_options)
        # refresh default options in case options(None) is called (no instance in argument)
        # this also triggers the signal emission in the method options()
        self.default_options = self.options(instance)

    def validate_and_normalize(self, obj, value):
        options = self.options(obj)
        if not (value in options):
            msg = "Value %s is not an option for SelectAttribute %s of module %s with options %s"\
                  % (value, self.name, obj.name, options)
            if self.ignore_errors:
                value = self.get_default(obj)
                logger.warning(msg + ". Picking an arbitrary value %s instead."
                               % str(value))
            else:
                raise ValueError(msg)
        return value

    def get_value(self, obj):
        if not hasattr(obj, '_' + self.name):
            setattr(obj, '_' + self.name, self.get_default(obj))
        value = getattr(obj, '_' + self.name)
        # make sure the value is a valid option
        value = self.validate_and_normalize(obj, value)
        return value

    def set_value(self, obj, value):
        BaseProperty.set_value(self, obj, value)


class SelectRegister(BaseRegister, SelectProperty):
    """
    Implements a selection register, such as for multiplexers.

    The options must be a dict, where the keys indicate the available
    options and the values indicate the corresponding fpga register values.
    If different keys point to the same register value, the keys are
    nevertheless distinguished (allows implementing aliases that may vary
    over time if options is a callable object). """
    def __init__(self, address,
                 bitmask=None,
                 options={},
                 **kwargs):
        BaseRegister.__init__(self, address=address, bitmask=bitmask)
        SelectProperty.__init__(self, options=options, **kwargs)

    def get_default(self, obj):
        default = SelectProperty.get_default(self, obj)
        if default is None and obj is not None:
            # retrieve default value from FPGA if nothing more reasonable is available
            value = BaseRegister.get_value(self, obj)
            for k, v in self.options(obj).items():
                if v == value:
                    default = k
                    break
        return default

    def get_value(self, obj):
        value = SelectProperty.get_value(self, obj)
        # make sure the register value corresponds to the selected option
        expected_value = self.options(obj)[value]
        raw_value = BaseRegister.get_value(self, obj)
        if raw_value != expected_value:
            obj._logger.warning("Register %s of module %s has value %s, "
                                "which does not correspond to selected "
                                "option %s. Setting to '%s'. ",
                                self.name, obj.name,
                                raw_value, expected_value, value)
            BaseRegister.set_value(self, obj, expected_value)
        return value

    def set_value(self, obj, value):
        SelectProperty.set_value(self, obj, value)
        BaseRegister.set_value(self, obj, self.options(obj)[value])

    def to_python(self, obj, value):
        return int(value)

    def from_python(self, obj, value):
        return int(value)


class ProxyProperty(BaseProperty):
    """
    An attribute that is a proxy to another attribute.

    This attribute essentially behaves like the one that is reached by
    instance.path_to_target, always staying in synch.
    """
    def __init__(self,
                 path_to_target,
                 **kwargs):
        self.path_to_target = path_to_target
        lastpart = path_to_target.split('.')[-1]
        self.target_attribute = lastpart
        self.path_to_target_module = path_to_target[:-(len(lastpart)+1)] #+1 for the dot
        self.path_to_target_descriptor = self.path_to_target_module \
                                         + '.__class__.' \
                                         + lastpart
        BaseProperty.__init__(self, **kwargs)

    def _target_to_proxy(self, obj, target):
        """ override this function to implement conversion between target
        and proxy"""
        return target

    def _proxy_to_target(self, obj, proxy):
        """ override this function to implement conversion between target
        and proxy"""
        return proxy

    def __get__(self, instance, owner):
        if instance is None:
            return self
        self.instance = instance
        # dangerous, but works because we only call __getattribute__
        # immediately after __set__ or __get__
        self.connect_signals(instance)
        return self._target_to_proxy(instance,
                                     recursive_getattr(instance,
                                                       self.path_to_target))

    def __set__(self, obj, value):
        self.instance = obj
        self.connect_signals(obj)
        recursive_setattr(obj,
                          self.path_to_target,
                          self._proxy_to_target(obj, value))

    def __getattribute__(self, item):
        try:
            return BaseProperty.__getattribute__(self, item)
        except AttributeError:
            attr = recursive_getattr(self.instance,
                                     self.path_to_target_descriptor + '.' + item)
            #if callable(attr):
            #    return partial(attr, self.instance)
            #else:
            return attr

    # special functions for SelectProperties, which transform the argument
    # 'obj' from the hosting module to the target module to avoid redundant
    # saving of options
    def options(self, obj):
        if obj is None:
            obj = self.instance
        module = recursive_getattr(obj, self.path_to_target_module)
        options = recursive_getattr(obj, self.path_to_target_descriptor +
                                    '.options')(module)
        return OrderedDict([(self._target_to_proxy(obj, k), v)
                            for k, v in options.items()])

    def change_options(self, obj, new_options):
        if obj is None:
            obj = self.instance
        module = recursive_getattr(obj, self.path_to_target_module)
        return recursive_getattr(obj, self.path_to_target_descriptor + '.change_options')(module, new_options)

    def __repr__(self):
        try:
            targetdescr = " (target: " \
                          + recursive_getattr(self.instance,
                                              self.path_to_target_descriptor).__repr__() \
                          + ")"
        except:
            targetdescr = ""
        return super(ProxyProperty, self).__repr__() + targetdescr

    def connect_signals(self, instance):
        """ function that takes care of forwarding signals from target to
        signal_launcher of proxy module """
        if hasattr(instance, '_' + self.name + '_connected'):
            return  # skip if connection has already been set up
        else:
            module = recursive_getattr(instance, self.path_to_target_module)

            def forward_update_attribute_by_name(name, value):
                """ forward the signal, but change attribute name """
                if name == self.target_attribute:
                    instance._signal_launcher.update_attribute_by_name.emit(
                        self.name, [self._target_to_proxy(instance,
                                                          value[0])])
                    if self.call_setup:
                        instance.setup()
            module._signal_launcher.update_attribute_by_name.connect(
                forward_update_attribute_by_name)

            def forward_change_options(name, new_options):
                """ forward the signal, but change attribute name """
                if name == self.target_attribute:
                    # update local list of options
                    setattr(instance, self.name + '_options', new_options)
                    # forward the signal
                    instance._signal_launcher.change_options.emit(
                        self.name, new_options)
            module._signal_launcher.change_options.connect(
                forward_change_options)

            # remember that we are now connected
            setattr(instance, '_' + self.name + '_connected', True)

    def _create_widget(self, module, widget_name=None, **kwargs):
        target_module = recursive_getattr(module, self.path_to_target_module)
        target_descriptor = recursive_getattr(module, self.path_to_target_descriptor)
        if widget_name is None:
            widget_name = self.name
        #return recursive_getattr(module,
        #                         self.path_to_target_descriptor +
        #                         '._create_widget')(target_module,
        #                                            widget_name=widget_name,
        #                                            **kwargs)
        self._widget_class = recursive_getattr(module,
                                 self.path_to_target_descriptor +
                                 '._widget_class')
        try:  # try to make a widget for proxy
            return recursive_getattr(module,
                                 self.path_to_target_descriptor +
                                 '.__class__._create_widget')(self, module,
                                                    #widget_name=widget_name,
                                                    **kwargs)
        except:  # make a renamed widget for target
            return recursive_getattr(module,
                                     self.path_to_target_descriptor +
                                     '.__class__._create_widget')(target_descriptor, target_module,
                                                                  widget_name=widget_name,
                                                                  **kwargs)


class ModuleAttribute(BaseProperty):
    """
    This is the base class for handling submodules of a module.

    The actual implementation is found in module_attributes.ModuleProperty.
    This object is only used inside the Module class
    """

class CurveSelectProperty(SelectProperty):
    """
    An attribute to select a curve from all available ones.

    The curve object is loaded to instance._name_object, where 'name' stands
    for the name of this attribute. The property can be set by either passing
    a CurveDB object, or a curve id.
    """
    def __init__(self,
                 no_curve_first=False,
                 **kwargs):
        self.no_curve_first = no_curve_first
        SelectProperty.__init__(self, options=self._default_options, **kwargs)

    def _default_options(self):
        if self.no_curve_first:
            return [-1] + CurveDB.all()
        else:
            return CurveDB.all() + [-1]
        #return OrderedDict([(k, k) for k in (CurveDB.all()) + [-1]])

    def validate_and_normalize(self, obj, value):
        # returns none or a valid curve corresponding to the given curve or id
        if isinstance(value, CurveDB):
            value = value.pk
        try:
            pk = int(value)
        except:
            pk = -1
        return pk

    def set_value(self, obj, pk):
        SelectProperty.set_value(self, obj, pk)
        try:
            curve = CurveDB.get(pk)
        except:
            curve = None
        setattr(obj, '_' + self.name + '_object', curve)


class CurveSelectListProperty(CurveSelectProperty):
    """ same as above, but widget is a list to select from """
    _widget_class = CurveSelectAttributeWidget


class CurveProperty(CurveSelectProperty):
    """ property for a curve whose widget plots the corresponding curve.

    Unfortunately, the widget does not allow to select the curve,
    i.e. selection must be implemented with another CurveSelectProperty.
    """
    _widget_class = CurveAttributeWidget<|MERGE_RESOLUTION|>--- conflicted
+++ resolved
@@ -28,13 +28,9 @@
                                        BoolIgnoreAttributeWidget, \
                                        TextAttributeWidget, \
                                        CurveAttributeWidget, \
-<<<<<<< HEAD
-                                       CurveSelectAttributeWidget
-
-=======
                                        CurveSelectAttributeWidget, \
                                        LedAttributeWidget
->>>>>>> a1685913
+
 from .curvedb import CurveDB
 from collections import OrderedDict
 import logging
