--- conflicted
+++ resolved
@@ -19,7 +19,6 @@
 
         #rp.pid3.ival = old_val
         rp.pid2.p = 1
-<<<<<<< HEAD
         rp.pid2.input = 'asg1'
         rp.pid2.i = 0
         rp.pid2.ival = 0
@@ -33,12 +32,7 @@
         pid3.input = "pid2"
         pid3.i = -0.0046
 
-=======
-        rp.pid2.i = 0
-        rp.pid1.i = rp.pid1.p = 0
-        rp.pid3.p = 0
 
->>>>>>> 73729b6f
     def zoom(self):
         self.sweep_pzt_direct()
         rp = self._parent.rp
