--- conflicted
+++ resolved
@@ -1,11 +1,7 @@
 Copyright 1986-2015 Xilinx, Inc. All Rights Reserved.
 ------------------------------------------------------------------------------------
 | Tool Version : Vivado v.2015.4 (lin64) Build 1412921 Wed Nov 18 09:44:32 MST 2015
-<<<<<<< HEAD
-| Date         : Mon Dec  3 13:34:01 2018
-=======
-| Date         : Fri Aug 10 07:41:45 2018
->>>>>>> 88c4b424
+| Date         : Sun Dec  9 15:44:20 2018
 | Host         : LPC running 64-bit Ubuntu 16.04.4 LTS
 | Command      : report_timing_summary -file out/post_synth_timing_summary.rpt
 | Design       : red_pitaya_top
@@ -130,11 +126,7 @@
 
     WNS(ns)      TNS(ns)  TNS Failing Endpoints  TNS Total Endpoints      WHS(ns)      THS(ns)  THS Failing Endpoints  THS Total Endpoints     WPWS(ns)     TPWS(ns)  TPWS Failing Endpoints  TPWS Total Endpoints  
     -------      -------  ---------------------  -------------------      -------      -------  ---------------------  -------------------     --------     --------  ----------------------  --------------------  
-<<<<<<< HEAD
-     -5.251    -1127.201                    447                34768       -0.089       -7.124                    107                34768        1.000        0.000                       0                 14168  
-=======
-     -5.251    -1127.201                    447                34795       -0.089       -7.124                    107                34795        1.000        0.000                       0                 14175  
->>>>>>> 88c4b424
+     -5.251    -1127.201                    447                34810       -0.089       -7.124                    107                34810        1.000        0.000                       0                 14180  
 
 
 Timing constraints are not met.
@@ -171,11 +163,7 @@
 -----                 -------      -------  ---------------------  -------------------      -------      -------  ---------------------  -------------------     --------     --------  ----------------------  --------------------  
 adc_clk                                                                                                                                                             2.000        0.000                       0                     1  
   clk_fb                                                                                                                                                            6.751        0.000                       0                     2  
-<<<<<<< HEAD
-  pll_adc_clk          -5.251    -1117.792                    423                32239        0.074        0.000                      0                32239        2.750        0.000                       0                 12902  
-=======
-  pll_adc_clk          -5.251    -1117.792                    423                32266        0.074        0.000                      0                32266        2.750        0.000                       0                 12909  
->>>>>>> 88c4b424
+  pll_adc_clk          -5.251    -1117.792                    423                32281        0.074        0.000                      0                32281        2.750        0.000                       0                 12914  
   pll_dac_clk_1x        1.521        0.000                      0                   45       -0.089       -1.333                     15                   45        3.500        0.000                       0                    47  
   pll_dac_clk_2p                                                                                                                                                    1.845        0.000                       0                     3  
   pll_dac_clk_2x                                                                                                                                                    1.845        0.000                       0                     3  
@@ -305,11 +293,7 @@
                                                       0.089     1.656 r  pll/pll/CLKOUT0
                          net (fo=1, unplaced)         0.800     2.456    pll_adc_clk
                          BUFG (Prop_bufg_I_O)         0.101     2.557 r  bufg_adc_clk/O
-<<<<<<< HEAD
-                         net (fo=12909, unplaced)     0.800     3.357    i_dsp/genblk4[4].iir/clk_i
-=======
-                         net (fo=12916, unplaced)     0.800     3.357    i_dsp/genblk4[4].iir/clk_i
->>>>>>> 88c4b424
+                         net (fo=12921, unplaced)     0.800     3.357    i_dsp/genblk4[4].iir/clk_i
                          FDRE                                         r  i_dsp/genblk4[4].iir/y1a_reg[16]/C
   -------------------------------------------------------------------    -------------------
                          FDRE (Prop_fdre_C_Q)         0.456     3.813 r  i_dsp/genblk4[4].iir/y1a_reg[16]/Q
@@ -377,11 +361,7 @@
                                                       0.084     9.463 r  pll/pll/CLKOUT0
                          net (fo=1, unplaced)         0.760    10.223    pll_adc_clk
                          BUFG (Prop_bufg_I_O)         0.091    10.314 r  bufg_adc_clk/O
-<<<<<<< HEAD
-                         net (fo=12909, unplaced)     0.655    10.969    i_dsp/genblk4[4].iir/clk_i
-=======
-                         net (fo=12916, unplaced)     0.655    10.969    i_dsp/genblk4[4].iir/clk_i
->>>>>>> 88c4b424
+                         net (fo=12921, unplaced)     0.655    10.969    i_dsp/genblk4[4].iir/clk_i
                          FDRE                                         r  i_dsp/genblk4[4].iir/overflow_reg[0]/C
                          clock pessimism              0.243    11.212    
                          clock uncertainty           -0.069    11.143    
@@ -425,11 +405,7 @@
                                                       0.051     0.566 r  pll/pll/CLKOUT0
                          net (fo=1, unplaced)         0.337     0.904    pll_adc_clk
                          BUFG (Prop_bufg_I_O)         0.026     0.930 r  bufg_adc_clk/O
-<<<<<<< HEAD
-                         net (fo=12909, unplaced)     0.210     1.140    i_asg/ch[0]/dac_clk_i
-=======
-                         net (fo=12916, unplaced)     0.210     1.140    i_asg/ch[0]/dac_clk_i
->>>>>>> 88c4b424
+                         net (fo=12921, unplaced)     0.210     1.140    i_asg/ch[0]/dac_clk_i
                          FDRE                                         r  i_asg/ch[0]/ext_trig_debn_reg[17]/C
   -------------------------------------------------------------------    -------------------
                          FDRE (Prop_fdre_C_Q)         0.141     1.281 r  i_asg/ch[0]/ext_trig_debn_reg[17]/Q
@@ -450,11 +426,7 @@
                                                       0.054     0.746 r  pll/pll/CLKOUT0
                          net (fo=1, unplaced)         0.355     1.101    pll_adc_clk
                          BUFG (Prop_bufg_I_O)         0.029     1.130 r  bufg_adc_clk/O
-<<<<<<< HEAD
-                         net (fo=12909, unplaced)     0.355     1.485    i_asg/ch[0]/dac_clk_i
-=======
-                         net (fo=12916, unplaced)     0.355     1.485    i_asg/ch[0]/dac_clk_i
->>>>>>> 88c4b424
+                         net (fo=12921, unplaced)     0.355     1.485    i_asg/ch[0]/dac_clk_i
                          FDRE                                         r  i_asg/ch[0]/ext_trig_debn_reg[18]/C
                          clock pessimism             -0.200     1.285    
                          FDRE (Hold_fdre_C_D)         0.105     1.390    i_asg/ch[0]/ext_trig_debn_reg[18]
@@ -1136,11 +1108,7 @@
                                                       0.051     8.566 r  pll/pll/CLKOUT0
                          net (fo=1, unplaced)         0.337     8.904    pll_adc_clk
                          BUFG (Prop_bufg_I_O)         0.026     8.930 r  bufg_adc_clk/O
-<<<<<<< HEAD
-                         net (fo=12909, unplaced)     0.210     9.140    adc_clk
-=======
-                         net (fo=12916, unplaced)     0.210     9.140    adc_clk
->>>>>>> 88c4b424
+                         net (fo=12921, unplaced)     0.210     9.140    adc_clk
     ILOGIC_X0Y33         FDRE                                         r  adc_dat_a_reg[5]/C
                          clock pessimism              0.000     9.140    
                          clock uncertainty           -0.166     8.974    
@@ -1198,11 +1166,7 @@
                                                       0.089     1.656 r  pll/pll/CLKOUT0
                          net (fo=1, unplaced)         0.800     2.456    pll_adc_clk
                          BUFG (Prop_bufg_I_O)         0.101     2.557 r  bufg_adc_clk/O
-<<<<<<< HEAD
-                         net (fo=12909, unplaced)     0.800     3.357    adc_clk
-=======
-                         net (fo=12916, unplaced)     0.800     3.357    adc_clk
->>>>>>> 88c4b424
+                         net (fo=12921, unplaced)     0.800     3.357    adc_clk
     ILOGIC_X0Y1          FDRE                                         r  adc_dat_b_reg[1]/C
                          clock pessimism              0.000     3.357    
                          clock uncertainty            0.166     3.523    
@@ -1259,11 +1223,7 @@
                                                       0.089     1.656 r  pll/pll/CLKOUT0
                          net (fo=1, unplaced)         0.800     2.456    pll_adc_clk
                          BUFG (Prop_bufg_I_O)         0.101     2.557 r  bufg_adc_clk/O
-<<<<<<< HEAD
-                         net (fo=12909, unplaced)     0.800     3.357    i_dsp/clk_i
-=======
-                         net (fo=12916, unplaced)     0.800     3.357    i_dsp/clk_i
->>>>>>> 88c4b424
+                         net (fo=12921, unplaced)     0.800     3.357    i_dsp/clk_i
                          FDRE                                         r  i_dsp/sum1_reg[10]/C
   -------------------------------------------------------------------    -------------------
                          FDRE (Prop_fdre_C_Q)         0.456     3.813 f  i_dsp/sum1_reg[10]/Q
@@ -1333,11 +1293,7 @@
                                                       0.051     0.566 r  pll/pll/CLKOUT0
                          net (fo=1, unplaced)         0.337     0.904    pll_adc_clk
                          BUFG (Prop_bufg_I_O)         0.026     0.930 r  bufg_adc_clk/O
-<<<<<<< HEAD
-                         net (fo=12909, unplaced)     0.210     1.140    i_dsp/clk_i
-=======
-                         net (fo=12916, unplaced)     0.210     1.140    i_dsp/clk_i
->>>>>>> 88c4b424
+                         net (fo=12921, unplaced)     0.210     1.140    i_dsp/clk_i
                          FDRE                                         r  i_dsp/sum1_reg[17]/C
   -------------------------------------------------------------------    -------------------
                          FDRE (Prop_fdre_C_Q)         0.141     1.281 r  i_dsp/sum1_reg[17]/Q
@@ -1412,11 +1368,7 @@
                                                       0.089     1.656 r  pll/pll/CLKOUT0
                          net (fo=1, unplaced)         0.800     2.456    pll_adc_clk
                          BUFG (Prop_bufg_I_O)         0.101     2.557 r  bufg_adc_clk/O
-<<<<<<< HEAD
-                         net (fo=12909, unplaced)     0.800     3.357    i_ams/clk_i
-=======
-                         net (fo=12916, unplaced)     0.800     3.357    i_ams/clk_i
->>>>>>> 88c4b424
+                         net (fo=12921, unplaced)     0.800     3.357    i_ams/clk_i
                          FDRE                                         r  i_ams/dac_a_o_reg[14]/C
   -------------------------------------------------------------------    -------------------
                          FDRE (Prop_fdre_C_Q)         0.456     3.813 r  i_ams/dac_a_o_reg[14]/Q
@@ -1484,11 +1436,7 @@
                                                       0.051     0.566 r  pll/pll/CLKOUT0
                          net (fo=1, unplaced)         0.337     0.904    pll_adc_clk
                          BUFG (Prop_bufg_I_O)         0.026     0.930 r  bufg_adc_clk/O
-<<<<<<< HEAD
-                         net (fo=12909, unplaced)     0.210     1.140    i_ams/clk_i
-=======
-                         net (fo=12916, unplaced)     0.210     1.140    i_ams/clk_i
->>>>>>> 88c4b424
+                         net (fo=12921, unplaced)     0.210     1.140    i_ams/clk_i
                          FDRE                                         r  i_ams/dac_a_o_reg[0]/C
   -------------------------------------------------------------------    -------------------
                          FDRE (Prop_fdre_C_Q)         0.141     1.281 r  i_ams/dac_a_o_reg[0]/Q
