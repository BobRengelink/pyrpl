--- conflicted
+++ resolved
@@ -4,11 +4,7 @@
 from .model import Model
 from .signals import *
 from pyrpl.widgets.module_widgets import LockboxWidget
-<<<<<<< HEAD
-from pyrpl.pyrpl_utils import get_unique_name_list_from_class_list, all_subclasses
-=======
-from pyrpl.pyrpl_utils import get_unique_name_list_from_class_list, sleep
->>>>>>> 90f9ca87
+from pyrpl.pyrpl_utils import get_unique_name_list_from_class_list, all_subclasses, sleep
 from .sequence import Sequence
 
 from collections import OrderedDict
@@ -111,32 +107,22 @@
     """
     _section_name = 'lockbox'
     _widget_class = LockboxWidget
-<<<<<<< HEAD
-    _setup_attributes = ["classname", "default_sweep_output", "auto_relock"]
+    _signal_launcher = SignalLauncherLockbox
+    _setup_attributes = ["classname", "default_sweep_output",
+                         "auto_lock", "error_threshold", "auto_lock_interval"]
     _gui_attributes = _setup_attributes
-    _signal_launcher = SignalLauncherLockbox
 
     classname = ClassnameProperty(options=[]) #all_models().keys())
-    default_sweep_output = SelectProperty(options=[])
-    auto_relock = BoolProperty()
-
     parameter_name = "parameter"
     # possible units to describe the physical parameter to control e.g. ['m', 'MHz']
     units = ['V']
     # list of input signals that can be implemented
     input_cls = [InputFromOutput]
-=======
-    _setup_attributes = ["model_name", "default_sweep_output",
-                         "auto_lock", "error_threshold", "auto_lock_interval"]
-    _gui_attributes = _setup_attributes
-    model_name = ModelProperty(options=all_models().keys())
     auto_lock_interval = AutoLockIntervalProperty(default=1.0, min=1e-3,
                                                   max=1e10)
     default_sweep_output = SelectProperty(options=[])
-    _signal_launcher = SignalLauncherLockbox
     error_threshold = FloatProperty(default=1.0, min=-1e10,max=1e10)
     auto_lock = AutoLockProperty()
->>>>>>> 90f9ca87
 
     def _init_module(self):
         # make inputs
@@ -156,18 +142,19 @@
         self._sequence = Sequence(self, 'sequence')
         # initial state is unlocked
         self.state = "unlock"
-<<<<<<< HEAD
+
+        #<<<<<<< HEAD
         # parameters are updated and outputs are loaded by load_setup_attributes (called at the end of __init__)
         #### outputs are only slightly affected by a change of model: only the unit of their DC-gain might become
         #### obsolete, in which case, it needs to be changed to some value...
         #for output in self.outputs:
         #    output.update_for_model()
-=======
+        #=======
         # refresh input signals display
         # self.add_output() # adding it now creates problem when loading an
         # output named "output1". It is eventually
         # added inside (after) load_setup_attribute
->>>>>>> 90f9ca87
+        #>>>>>>> refactor_registers
 
     @property
     def asg(self):
@@ -222,7 +209,6 @@
         self.unlock()
         self.goto_next()
 
-<<<<<<< HEAD
     def unlock(self):
         """
         Unlocks all outputs, without touching the integrator value.
@@ -267,8 +253,6 @@
     def _output_names(self):
         return [output.name for output in self.outputs]
 
-    def _get_unique_output_name(self):
-=======
     def is_locking_sequence_active(self):
         if self.state in self.stage_names and self.stage_names.index(
                 self.state) < len(self.stage_names)-1:
@@ -353,7 +337,6 @@
         return True
 
     def get_unique_output_name(self):
->>>>>>> 90f9ca87
         idx = 1
         name = 'output' + str(idx)
         while (name in self._output_names):
@@ -525,7 +508,6 @@
         """
         retieves a stage by name
         """
-<<<<<<< HEAD
         return self._sequence.get_stage(name)
 
     def _classname_changed(self):
@@ -558,15 +540,6 @@
             classname = cls.__name__
         # return instance of the class
         return all_classnames()[classname](parent, name)
-=======
-        return self.sequence.get_stage(name)
-
-    def calibrate_all(self):
-        """
-        Calibrates successively all inputs
-        """
-        for input in self.inputs:
-            input.calibrate()
 
     def _lockstatus(self):
         """ this function is a placeholder for periodic lockstatus
@@ -605,5 +578,4 @@
                     return 'yellow'
             else:
                 # unlocked but not supposed to
-                return 'red'
->>>>>>> 90f9ca87
+                return 'red'